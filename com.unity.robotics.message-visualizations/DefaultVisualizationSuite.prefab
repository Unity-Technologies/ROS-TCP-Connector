%YAML 1.1
%TAG !u! tag:unity3d.com,2011:
--- !u!1 &32108550230696561
GameObject:
  m_ObjectHideFlags: 0
  m_CorrespondingSourceObject: {fileID: 0}
  m_PrefabInstance: {fileID: 0}
  m_PrefabAsset: {fileID: 0}
  serializedVersion: 6
  m_Component:
  - component: {fileID: 2705058716118802165}
  - component: {fileID: 119055107342420348}
  - component: {fileID: 486083820894217633}
  m_Layer: 0
  m_Name: Diagnostic
  m_TagString: Untagged
  m_Icon: {fileID: 0}
  m_NavMeshLayer: 0
  m_StaticEditorFlags: 0
  m_IsActive: 1
--- !u!4 &2705058716118802165
Transform:
  m_ObjectHideFlags: 0
  m_CorrespondingSourceObject: {fileID: 0}
  m_PrefabInstance: {fileID: 0}
  m_PrefabAsset: {fileID: 0}
  m_GameObject: {fileID: 32108550230696561}
  m_LocalRotation: {x: 0, y: 0, z: 0, w: 1}
  m_LocalPosition: {x: 0, y: 0, z: 0}
  m_LocalScale: {x: 1, y: 1, z: 1}
  m_Children: []
  m_Father: {fileID: 3885009520023495739}
  m_RootOrder: 1
  m_LocalEulerAnglesHint: {x: 0, y: 0, z: 0}
--- !u!114 &119055107342420348
MonoBehaviour:
  m_ObjectHideFlags: 0
  m_CorrespondingSourceObject: {fileID: 0}
  m_PrefabInstance: {fileID: 0}
  m_PrefabAsset: {fileID: 0}
  m_GameObject: {fileID: 32108550230696561}
  m_Enabled: 1
  m_EditorHideFlags: 0
  m_Script: {fileID: 11500000, guid: ebac18b3d35d04a7ebf8099e7f11e01f, type: 3}
  m_Name: 
  m_EditorClassIdentifier: 
  m_Topic: 
--- !u!114 &486083820894217633
MonoBehaviour:
  m_ObjectHideFlags: 0
  m_CorrespondingSourceObject: {fileID: 0}
  m_PrefabInstance: {fileID: 0}
  m_PrefabAsset: {fileID: 0}
  m_GameObject: {fileID: 32108550230696561}
  m_Enabled: 1
  m_EditorHideFlags: 0
  m_Script: {fileID: 11500000, guid: a8fd8da85002c46c0ac5f35abebe2224, type: 3}
  m_Name: 
  m_EditorClassIdentifier: 
  m_Topic: 
--- !u!1 &2932710031339968934
GameObject:
  m_ObjectHideFlags: 0
  m_CorrespondingSourceObject: {fileID: 0}
  m_PrefabInstance: {fileID: 0}
  m_PrefabAsset: {fileID: 0}
  serializedVersion: 6
  m_Component:
  - component: {fileID: 8625932825378670584}
  - component: {fileID: 180405073565077336}
  - component: {fileID: 7450263431792405482}
  - component: {fileID: 8047805054313730080}
  - component: {fileID: 2383384678607936081}
  - component: {fileID: 3295410404439277723}
  - component: {fileID: 6160762975729603870}
  - component: {fileID: 6946897536552733743}
  - component: {fileID: 8352815775925742287}
  - component: {fileID: 7303645469756119746}
  - component: {fileID: 1773035749431174605}
  - component: {fileID: 8123718758661203652}
  - component: {fileID: 8529573832713912522}
  - component: {fileID: 4462889497226351521}
  - component: {fileID: 6182971199690518249}
  m_Layer: 0
  m_Name: Std
  m_TagString: Untagged
  m_Icon: {fileID: 0}
  m_NavMeshLayer: 0
  m_StaticEditorFlags: 0
  m_IsActive: 1
--- !u!4 &8625932825378670584
Transform:
  m_ObjectHideFlags: 0
  m_CorrespondingSourceObject: {fileID: 0}
  m_PrefabInstance: {fileID: 0}
  m_PrefabAsset: {fileID: 0}
  m_GameObject: {fileID: 2932710031339968934}
  m_LocalRotation: {x: 0, y: 0, z: 0, w: 1}
  m_LocalPosition: {x: 0, y: 0, z: 0}
  m_LocalScale: {x: 1, y: 1, z: 1}
  m_Children: []
  m_Father: {fileID: 3885009520023495739}
  m_RootOrder: 7
  m_LocalEulerAnglesHint: {x: 0, y: 0, z: 0}
--- !u!114 &180405073565077336
MonoBehaviour:
  m_ObjectHideFlags: 0
  m_CorrespondingSourceObject: {fileID: 0}
  m_PrefabInstance: {fileID: 0}
  m_PrefabAsset: {fileID: 0}
  m_GameObject: {fileID: 2932710031339968934}
  m_Enabled: 1
  m_EditorHideFlags: 0
  m_Script: {fileID: 11500000, guid: d52ab7220652a3a4bb29ca9a1d4b91c8, type: 3}
  m_Name: 
  m_EditorClassIdentifier: 
  m_Priority: -1
--- !u!114 &7450263431792405482
MonoBehaviour:
  m_ObjectHideFlags: 0
  m_CorrespondingSourceObject: {fileID: 0}
  m_PrefabInstance: {fileID: 0}
  m_PrefabAsset: {fileID: 0}
  m_GameObject: {fileID: 2932710031339968934}
  m_Enabled: 1
  m_EditorHideFlags: 0
  m_Script: {fileID: 11500000, guid: d7d806713ecf02040a67c8e91540b052, type: 3}
  m_Name: 
  m_EditorClassIdentifier: 
  m_Topic: 
  m_Tabulate: 1
--- !u!114 &8047805054313730080
MonoBehaviour:
  m_ObjectHideFlags: 0
  m_CorrespondingSourceObject: {fileID: 0}
  m_PrefabInstance: {fileID: 0}
  m_PrefabAsset: {fileID: 0}
  m_GameObject: {fileID: 2932710031339968934}
  m_Enabled: 1
  m_EditorHideFlags: 0
  m_Script: {fileID: 11500000, guid: 7dffbc3f3164cbd428d12e169f45bd6e, type: 3}
  m_Name: 
  m_EditorClassIdentifier: 
  m_Topic: 
--- !u!114 &2383384678607936081
MonoBehaviour:
  m_ObjectHideFlags: 0
  m_CorrespondingSourceObject: {fileID: 0}
  m_PrefabInstance: {fileID: 0}
  m_PrefabAsset: {fileID: 0}
  m_GameObject: {fileID: 2932710031339968934}
  m_Enabled: 1
  m_EditorHideFlags: 0
  m_Script: {fileID: 11500000, guid: ddb07ee5b24bed04888df0c97561fe0a, type: 3}
  m_Name: 
  m_EditorClassIdentifier: 
  m_Topic: 
  m_Tabulate: 1
--- !u!114 &3295410404439277723
MonoBehaviour:
  m_ObjectHideFlags: 0
  m_CorrespondingSourceObject: {fileID: 0}
  m_PrefabInstance: {fileID: 0}
  m_PrefabAsset: {fileID: 0}
  m_GameObject: {fileID: 2932710031339968934}
  m_Enabled: 1
  m_EditorHideFlags: 0
  m_Script: {fileID: 11500000, guid: 988ec541b83a2e048be71cbd080cd871, type: 3}
  m_Name: 
  m_EditorClassIdentifier: 
  m_Topic: 
  m_Tabulate: 1
--- !u!114 &6160762975729603870
MonoBehaviour:
  m_ObjectHideFlags: 0
  m_CorrespondingSourceObject: {fileID: 0}
  m_PrefabInstance: {fileID: 0}
  m_PrefabAsset: {fileID: 0}
  m_GameObject: {fileID: 2932710031339968934}
  m_Enabled: 1
  m_EditorHideFlags: 0
  m_Script: {fileID: 11500000, guid: 9f4e04d09fa3452489c3652d848172f3, type: 3}
  m_Name: 
  m_EditorClassIdentifier: 
  m_Topic: 
  m_Tabulate: 1
--- !u!114 &6946897536552733743
MonoBehaviour:
  m_ObjectHideFlags: 0
  m_CorrespondingSourceObject: {fileID: 0}
  m_PrefabInstance: {fileID: 0}
  m_PrefabAsset: {fileID: 0}
  m_GameObject: {fileID: 2932710031339968934}
  m_Enabled: 1
  m_EditorHideFlags: 0
  m_Script: {fileID: 11500000, guid: 595224681c0c2a14aa4bf87ee554f490, type: 3}
  m_Name: 
  m_EditorClassIdentifier: 
  m_Topic: 
  m_Tabulate: 1
--- !u!114 &8352815775925742287
MonoBehaviour:
  m_ObjectHideFlags: 0
  m_CorrespondingSourceObject: {fileID: 0}
  m_PrefabInstance: {fileID: 0}
  m_PrefabAsset: {fileID: 0}
  m_GameObject: {fileID: 2932710031339968934}
  m_Enabled: 1
  m_EditorHideFlags: 0
  m_Script: {fileID: 11500000, guid: 6ed9ee96944ecbc4fafaa9e6c75a8183, type: 3}
  m_Name: 
  m_EditorClassIdentifier: 
  m_Topic: 
  m_Tabulate: 1
--- !u!114 &7303645469756119746
MonoBehaviour:
  m_ObjectHideFlags: 0
  m_CorrespondingSourceObject: {fileID: 0}
  m_PrefabInstance: {fileID: 0}
  m_PrefabAsset: {fileID: 0}
  m_GameObject: {fileID: 2932710031339968934}
  m_Enabled: 1
  m_EditorHideFlags: 0
  m_Script: {fileID: 11500000, guid: 7367dea8b0ce5fa4e90214177ca45079, type: 3}
  m_Name: 
  m_EditorClassIdentifier: 
  m_Topic: 
  m_Tabulate: 1
--- !u!114 &1773035749431174605
MonoBehaviour:
  m_ObjectHideFlags: 0
  m_CorrespondingSourceObject: {fileID: 0}
  m_PrefabInstance: {fileID: 0}
  m_PrefabAsset: {fileID: 0}
  m_GameObject: {fileID: 2932710031339968934}
  m_Enabled: 1
  m_EditorHideFlags: 0
  m_Script: {fileID: 11500000, guid: 1b78264b4fe81a446bffc3cd3f65be67, type: 3}
  m_Name: 
  m_EditorClassIdentifier: 
  m_Topic: 
--- !u!114 &8123718758661203652
MonoBehaviour:
  m_ObjectHideFlags: 0
  m_CorrespondingSourceObject: {fileID: 0}
  m_PrefabInstance: {fileID: 0}
  m_PrefabAsset: {fileID: 0}
  m_GameObject: {fileID: 2932710031339968934}
  m_Enabled: 1
  m_EditorHideFlags: 0
  m_Script: {fileID: 11500000, guid: cbf496ff53d39fb4f95457addd3626a9, type: 3}
  m_Name: 
  m_EditorClassIdentifier: 
  m_Topic: 
  m_Tabulate: 1
--- !u!114 &8529573832713912522
MonoBehaviour:
  m_ObjectHideFlags: 0
  m_CorrespondingSourceObject: {fileID: 0}
  m_PrefabInstance: {fileID: 0}
  m_PrefabAsset: {fileID: 0}
  m_GameObject: {fileID: 2932710031339968934}
  m_Enabled: 1
  m_EditorHideFlags: 0
  m_Script: {fileID: 11500000, guid: 7cade9fa5fce2fb4c86bfb960650bc19, type: 3}
  m_Name: 
  m_EditorClassIdentifier: 
  m_Topic: 
  m_Tabulate: 1
--- !u!114 &4462889497226351521
MonoBehaviour:
  m_ObjectHideFlags: 0
  m_CorrespondingSourceObject: {fileID: 0}
  m_PrefabInstance: {fileID: 0}
  m_PrefabAsset: {fileID: 0}
  m_GameObject: {fileID: 2932710031339968934}
  m_Enabled: 1
  m_EditorHideFlags: 0
  m_Script: {fileID: 11500000, guid: ec0af1c42844d604c91f24201ee8d301, type: 3}
  m_Name: 
  m_EditorClassIdentifier: 
  m_Topic: 
  m_Tabulate: 1
--- !u!114 &6182971199690518249
MonoBehaviour:
  m_ObjectHideFlags: 0
  m_CorrespondingSourceObject: {fileID: 0}
  m_PrefabInstance: {fileID: 0}
  m_PrefabAsset: {fileID: 0}
  m_GameObject: {fileID: 2932710031339968934}
  m_Enabled: 1
  m_EditorHideFlags: 0
  m_Script: {fileID: 11500000, guid: 7a17e46fd53d29440bbd888cdd5be496, type: 3}
  m_Name: 
  m_EditorClassIdentifier: 
  m_Topic: 
  m_Tabulate: 1
--- !u!1 &3663615855669088657
GameObject:
  m_ObjectHideFlags: 0
  m_CorrespondingSourceObject: {fileID: 0}
  m_PrefabInstance: {fileID: 0}
  m_PrefabAsset: {fileID: 0}
  serializedVersion: 6
  m_Component:
  - component: {fileID: 148721012047438994}
  - component: {fileID: 8427452406071618972}
  - component: {fileID: 7470566491277804637}
  - component: {fileID: 1003854720124934146}
  m_Layer: 0
  m_Name: Actionlib
  m_TagString: Untagged
  m_Icon: {fileID: 0}
  m_NavMeshLayer: 0
  m_StaticEditorFlags: 0
  m_IsActive: 1
--- !u!4 &148721012047438994
Transform:
  m_ObjectHideFlags: 0
  m_CorrespondingSourceObject: {fileID: 0}
  m_PrefabInstance: {fileID: 0}
  m_PrefabAsset: {fileID: 0}
  m_GameObject: {fileID: 3663615855669088657}
  m_LocalRotation: {x: 0, y: 0, z: 0, w: 1}
  m_LocalPosition: {x: 0, y: 0, z: 0}
  m_LocalScale: {x: 1, y: 1, z: 1}
  m_Children: []
  m_Father: {fileID: 3885009520023495739}
  m_RootOrder: 0
  m_LocalEulerAnglesHint: {x: 0, y: 0, z: 0}
--- !u!114 &8427452406071618972
MonoBehaviour:
  m_ObjectHideFlags: 0
  m_CorrespondingSourceObject: {fileID: 0}
  m_PrefabInstance: {fileID: 0}
  m_PrefabAsset: {fileID: 0}
  m_GameObject: {fileID: 3663615855669088657}
  m_Enabled: 1
  m_EditorHideFlags: 0
  m_Script: {fileID: 11500000, guid: 07c239177cd9749e0865f008864d28b7, type: 3}
  m_Name: 
  m_EditorClassIdentifier: 
  m_Topic: 
--- !u!114 &7470566491277804637
MonoBehaviour:
  m_ObjectHideFlags: 0
  m_CorrespondingSourceObject: {fileID: 0}
  m_PrefabInstance: {fileID: 0}
  m_PrefabAsset: {fileID: 0}
  m_GameObject: {fileID: 3663615855669088657}
  m_Enabled: 1
  m_EditorHideFlags: 0
  m_Script: {fileID: 11500000, guid: 0a5b3782d48ba46d485890cf446ad3e2, type: 3}
  m_Name: 
  m_EditorClassIdentifier: 
  m_Topic: 
--- !u!114 &1003854720124934146
MonoBehaviour:
  m_ObjectHideFlags: 0
  m_CorrespondingSourceObject: {fileID: 0}
  m_PrefabInstance: {fileID: 0}
  m_PrefabAsset: {fileID: 0}
  m_GameObject: {fileID: 3663615855669088657}
  m_Enabled: 1
  m_EditorHideFlags: 0
  m_Script: {fileID: 11500000, guid: 9dc27fe6fcdc64cef82392ec66c6ffdf, type: 3}
  m_Name: 
  m_EditorClassIdentifier: 
  m_Topic: 
--- !u!1 &3885009520023495737
GameObject:
  m_ObjectHideFlags: 0
  m_CorrespondingSourceObject: {fileID: 0}
  m_PrefabInstance: {fileID: 0}
  m_PrefabAsset: {fileID: 0}
  serializedVersion: 6
  m_Component:
  - component: {fileID: 3885009520023495739}
  - component: {fileID: 8652144247881302430}
  - component: {fileID: 8743346950228841426}
  m_Layer: 0
  m_Name: DefaultVisualizationSuite
  m_TagString: Untagged
  m_Icon: {fileID: 0}
  m_NavMeshLayer: 0
  m_StaticEditorFlags: 0
  m_IsActive: 1
--- !u!4 &3885009520023495739
Transform:
  m_ObjectHideFlags: 0
  m_CorrespondingSourceObject: {fileID: 0}
  m_PrefabInstance: {fileID: 0}
  m_PrefabAsset: {fileID: 0}
  m_GameObject: {fileID: 3885009520023495737}
  m_LocalRotation: {x: 0, y: 0, z: 0, w: 1}
  m_LocalPosition: {x: 0, y: 0, z: 0}
  m_LocalScale: {x: 1, y: 1, z: 1}
  m_Children:
  - {fileID: 148721012047438994}
  - {fileID: 2705058716118802165}
  - {fileID: 5960358800852583846}
  - {fileID: 8087627403559164820}
  - {fileID: 1464881800879191381}
  - {fileID: 2863337946553629617}
  - {fileID: 892830402226269397}
  - {fileID: 8625932825378670584}
  - {fileID: 8632442061405313714}
  - {fileID: 8113179544072624406}
  - {fileID: 2742884835330475003}
  m_Father: {fileID: 0}
  m_RootOrder: 0
  m_LocalEulerAnglesHint: {x: 0, y: 0, z: 0}
--- !u!114 &8652144247881302430
MonoBehaviour:
  m_ObjectHideFlags: 0
  m_CorrespondingSourceObject: {fileID: 0}
  m_PrefabInstance: {fileID: 0}
  m_PrefabAsset: {fileID: 0}
  m_GameObject: {fileID: 3885009520023495737}
  m_Enabled: 1
  m_EditorHideFlags: 0
  m_Script: {fileID: 11500000, guid: 89775f84ec1b05048997be0d603cca35, type: 3}
  m_Name: 
  m_EditorClassIdentifier: 
  axesScale: 0.1
  lineThickness: 0.01
  color: {r: 1, g: 1, b: 1, a: 1}
--- !u!114 &8743346950228841426
MonoBehaviour:
  m_ObjectHideFlags: 0
  m_CorrespondingSourceObject: {fileID: 0}
  m_PrefabInstance: {fileID: 0}
  m_PrefabAsset: {fileID: 0}
  m_GameObject: {fileID: 3885009520023495737}
  m_Enabled: 1
  m_EditorHideFlags: 0
  m_Script: {fileID: 11500000, guid: aff7c974a44ec46aba7f7125ea52977b, type: 3}
  m_Name: 
  m_EditorClassIdentifier: 
--- !u!1 &5021183695555063441
GameObject:
  m_ObjectHideFlags: 0
  m_CorrespondingSourceObject: {fileID: 0}
  m_PrefabInstance: {fileID: 0}
  m_PrefabAsset: {fileID: 0}
  serializedVersion: 6
  m_Component:
  - component: {fileID: 8087627403559164820}
  - component: {fileID: 7987089019447662417}
  - component: {fileID: 2161630915218032341}
  - component: {fileID: 914411198878822707}
  - component: {fileID: 5913021767012963164}
  m_Layer: 0
  m_Name: Nav
  m_TagString: Untagged
  m_Icon: {fileID: 0}
  m_NavMeshLayer: 0
  m_StaticEditorFlags: 0
  m_IsActive: 1
--- !u!4 &8087627403559164820
Transform:
  m_ObjectHideFlags: 0
  m_CorrespondingSourceObject: {fileID: 0}
  m_PrefabInstance: {fileID: 0}
  m_PrefabAsset: {fileID: 0}
  m_GameObject: {fileID: 5021183695555063441}
  m_LocalRotation: {x: 0, y: 0, z: 0, w: 1}
  m_LocalPosition: {x: 0, y: 0, z: 0}
  m_LocalScale: {x: 1, y: 1, z: 1}
  m_Children: []
  m_Father: {fileID: 3885009520023495739}
  m_RootOrder: 3
  m_LocalEulerAnglesHint: {x: 0, y: 0, z: 0}
--- !u!114 &7987089019447662417
MonoBehaviour:
  m_ObjectHideFlags: 0
  m_CorrespondingSourceObject: {fileID: 0}
  m_PrefabInstance: {fileID: 0}
  m_PrefabAsset: {fileID: 0}
  m_GameObject: {fileID: 5021183695555063441}
  m_Enabled: 1
  m_EditorHideFlags: 0
  m_Script: {fileID: 11500000, guid: 5c28a0753db7113489cb49a68cb713f3, type: 3}
  m_Name: 
  m_EditorClassIdentifier: 
  m_Topic: 
  m_Radius: 0.1
  m_Color: {r: 0, g: 0, b: 0, a: 0}
--- !u!114 &2161630915218032341
MonoBehaviour:
  m_ObjectHideFlags: 0
  m_CorrespondingSourceObject: {fileID: 0}
  m_PrefabInstance: {fileID: 0}
  m_PrefabAsset: {fileID: 0}
  m_GameObject: {fileID: 5021183695555063441}
  m_Enabled: 1
  m_EditorHideFlags: 0
  m_Script: {fileID: 11500000, guid: d2d74d6fca061174dbdcd7666ee6c108, type: 3}
  m_Name: 
  m_EditorClassIdentifier: 
  m_Topic: 
--- !u!114 &914411198878822707
MonoBehaviour:
  m_ObjectHideFlags: 0
  m_CorrespondingSourceObject: {fileID: 0}
  m_PrefabInstance: {fileID: 0}
  m_PrefabAsset: {fileID: 0}
  m_GameObject: {fileID: 5021183695555063441}
  m_Enabled: 1
  m_EditorHideFlags: 0
  m_Script: {fileID: 11500000, guid: aa5e309a73db1427387873581691511a, type: 3}
  m_Name: 
  m_EditorClassIdentifier: 
  m_Topic: 
  thickness: 0.01
  lengthScale: 1
  sphereRadius: 1
  origin: {fileID: 0}
  m_Color: {r: 0, g: 0, b: 0, a: 0}
--- !u!114 &5913021767012963164
MonoBehaviour:
  m_ObjectHideFlags: 0
  m_CorrespondingSourceObject: {fileID: 0}
  m_PrefabInstance: {fileID: 0}
  m_PrefabAsset: {fileID: 0}
  m_GameObject: {fileID: 5021183695555063441}
  m_Enabled: 1
  m_EditorHideFlags: 0
  m_Script: {fileID: 11500000, guid: 699093dabce49664bb68bd7011175b6c, type: 3}
  m_Name: 
  m_EditorClassIdentifier: 
  m_Topic: 
  m_Thickness: 0
  m_Color: {r: 0, g: 0, b: 0, a: 0}
--- !u!1 &6427473615223577401
GameObject:
  m_ObjectHideFlags: 0
  m_CorrespondingSourceObject: {fileID: 0}
  m_PrefabInstance: {fileID: 0}
  m_PrefabAsset: {fileID: 0}
  serializedVersion: 6
  m_Component:
  - component: {fileID: 8113179544072624406}
  - component: {fileID: 1422201625839843008}
  m_Layer: 0
  m_Name: Visualization
  m_TagString: Untagged
  m_Icon: {fileID: 0}
  m_NavMeshLayer: 0
  m_StaticEditorFlags: 0
  m_IsActive: 1
--- !u!4 &8113179544072624406
Transform:
  m_ObjectHideFlags: 0
  m_CorrespondingSourceObject: {fileID: 0}
  m_PrefabInstance: {fileID: 0}
  m_PrefabAsset: {fileID: 0}
  m_GameObject: {fileID: 6427473615223577401}
  m_LocalRotation: {x: -0, y: -0, z: -0, w: 1}
  m_LocalPosition: {x: 0.4838246, y: -1.3398576, z: 0.5549712}
  m_LocalScale: {x: 1, y: 1, z: 1}
  m_Children: []
  m_Father: {fileID: 3885009520023495739}
  m_RootOrder: 9
  m_LocalEulerAnglesHint: {x: 0, y: 0, z: 0}
--- !u!114 &1422201625839843008
MonoBehaviour:
  m_ObjectHideFlags: 0
  m_CorrespondingSourceObject: {fileID: 0}
  m_PrefabInstance: {fileID: 0}
  m_PrefabAsset: {fileID: 0}
  m_GameObject: {fileID: 6427473615223577401}
  m_Enabled: 1
  m_EditorHideFlags: 0
  m_Script: {fileID: 11500000, guid: 268f3be283eaab7448b397aeeb201249, type: 3}
  m_Name: 
  m_EditorClassIdentifier: 
--- !u!1 &7046769544666923959
GameObject:
  m_ObjectHideFlags: 0
  m_CorrespondingSourceObject: {fileID: 0}
  m_PrefabInstance: {fileID: 0}
  m_PrefabAsset: {fileID: 0}
  serializedVersion: 6
  m_Component:
  - component: {fileID: 2863337946553629617}
  - component: {fileID: 631344391495192963}
  - component: {fileID: 10134729756461994}
  - component: {fileID: 9170035167368884274}
  m_Layer: 0
  m_Name: Shape
  m_TagString: Untagged
  m_Icon: {fileID: 0}
  m_NavMeshLayer: 0
  m_StaticEditorFlags: 0
  m_IsActive: 1
--- !u!4 &2863337946553629617
Transform:
  m_ObjectHideFlags: 0
  m_CorrespondingSourceObject: {fileID: 0}
  m_PrefabInstance: {fileID: 0}
  m_PrefabAsset: {fileID: 0}
  m_GameObject: {fileID: 7046769544666923959}
  m_LocalRotation: {x: 0, y: 0, z: 0, w: 1}
  m_LocalPosition: {x: 0, y: 0, z: 0}
  m_LocalScale: {x: 1, y: 1, z: 1}
  m_Children: []
  m_Father: {fileID: 3885009520023495739}
  m_RootOrder: 5
  m_LocalEulerAnglesHint: {x: 0, y: 0, z: 0}
--- !u!114 &631344391495192963
MonoBehaviour:
  m_ObjectHideFlags: 0
  m_CorrespondingSourceObject: {fileID: 0}
  m_PrefabInstance: {fileID: 0}
  m_PrefabAsset: {fileID: 0}
  m_GameObject: {fileID: 7046769544666923959}
  m_Enabled: 1
  m_EditorHideFlags: 0
  m_Script: {fileID: 11500000, guid: a55d9039eb2184d4683f569bb1463786, type: 3}
  m_Name: 
  m_EditorClassIdentifier: 
  m_Topic: 
  m_Origin: {fileID: 0}
  m_Color: {r: 0, g: 0, b: 0, a: 0}
--- !u!114 &10134729756461994
MonoBehaviour:
  m_ObjectHideFlags: 0
  m_CorrespondingSourceObject: {fileID: 0}
  m_PrefabInstance: {fileID: 0}
  m_PrefabAsset: {fileID: 0}
  m_GameObject: {fileID: 7046769544666923959}
  m_Enabled: 1
  m_EditorHideFlags: 0
  m_Script: {fileID: 11500000, guid: e6257160834256b4b861ad5458dd4050, type: 3}
  m_Name: 
  m_EditorClassIdentifier: 
  m_Topic: 
  m_Color: {r: 0, g: 0, b: 0, a: 0}
--- !u!114 &9170035167368884274
MonoBehaviour:
  m_ObjectHideFlags: 0
  m_CorrespondingSourceObject: {fileID: 0}
  m_PrefabInstance: {fileID: 0}
  m_PrefabAsset: {fileID: 0}
  m_GameObject: {fileID: 7046769544666923959}
  m_Enabled: 1
  m_EditorHideFlags: 0
  m_Script: {fileID: 11500000, guid: 50fba5bdff765464e9ad375003b5267f, type: 3}
  m_Name: 
  m_EditorClassIdentifier: 
  m_Topic: 
  m_Origin: {fileID: 0}
  m_Color: {r: 0, g: 0, b: 0, a: 0}
--- !u!1 &7636441891634033707
GameObject:
  m_ObjectHideFlags: 0
  m_CorrespondingSourceObject: {fileID: 0}
  m_PrefabInstance: {fileID: 0}
  m_PrefabAsset: {fileID: 0}
  serializedVersion: 6
  m_Component:
  - component: {fileID: 1464881800879191381}
  - component: {fileID: 2125246219557803249}
  - component: {fileID: 6093731158808447741}
  - component: {fileID: 7441739547993683080}
  - component: {fileID: 155092798885258574}
  - component: {fileID: 2935548991656734054}
  - component: {fileID: 5889424268785120784}
  - component: {fileID: 5976578650414877411}
  - component: {fileID: 8675186427272592650}
  - component: {fileID: 3483943295354628174}
  - component: {fileID: 4257832478134861953}
  - component: {fileID: 80403428171741797}
  - component: {fileID: 8504106144864944755}
  - component: {fileID: 5076905229583966791}
  - component: {fileID: 7632934765518367204}
  - component: {fileID: 1883795035447010338}
  - component: {fileID: 6838279059595972066}
  - component: {fileID: 3089997538344452000}
  - component: {fileID: 799052654498225059}
  - component: {fileID: 7706973890697128904}
  - component: {fileID: 8415320985331918883}
  - component: {fileID: 2543319158761722970}
  - component: {fileID: 8531576909173476880}
  - component: {fileID: 6456219811023967801}
  - component: {fileID: 4100153632918593568}
  m_Layer: 0
  m_Name: Sensor
  m_TagString: Untagged
  m_Icon: {fileID: 0}
  m_NavMeshLayer: 0
  m_StaticEditorFlags: 0
  m_IsActive: 1
--- !u!4 &1464881800879191381
Transform:
  m_ObjectHideFlags: 0
  m_CorrespondingSourceObject: {fileID: 0}
  m_PrefabInstance: {fileID: 0}
  m_PrefabAsset: {fileID: 0}
  m_GameObject: {fileID: 7636441891634033707}
  m_LocalRotation: {x: 0, y: 0, z: 0, w: 1}
  m_LocalPosition: {x: 0, y: 0, z: 0}
  m_LocalScale: {x: 1, y: 1, z: 1}
  m_Children: []
  m_Father: {fileID: 3885009520023495739}
  m_RootOrder: 4
  m_LocalEulerAnglesHint: {x: 0, y: 0, z: 0}
--- !u!114 &2125246219557803249
MonoBehaviour:
  m_ObjectHideFlags: 0
  m_CorrespondingSourceObject: {fileID: 0}
  m_PrefabInstance: {fileID: 0}
  m_PrefabAsset: {fileID: 0}
  m_GameObject: {fileID: 7636441891634033707}
  m_Enabled: 1
  m_EditorHideFlags: 0
  m_Script: {fileID: 11500000, guid: 2444f926fed994054b751fb88c0cedd6, type: 3}
  m_Name: 
  m_EditorClassIdentifier: 
  m_Topic: 
--- !u!114 &6093731158808447741
MonoBehaviour:
  m_ObjectHideFlags: 0
  m_CorrespondingSourceObject: {fileID: 0}
  m_PrefabInstance: {fileID: 0}
  m_PrefabAsset: {fileID: 0}
  m_GameObject: {fileID: 7636441891634033707}
  m_Enabled: 1
  m_EditorHideFlags: 0
  m_Script: {fileID: 11500000, guid: 47b40ad0f07784a3eb9b79e59b2b08f6, type: 3}
  m_Name: 
  m_EditorClassIdentifier: 
  m_Topic: 
  imageTopic: 
--- !u!114 &7441739547993683080
MonoBehaviour:
  m_ObjectHideFlags: 0
  m_CorrespondingSourceObject: {fileID: 0}
  m_PrefabInstance: {fileID: 0}
  m_PrefabAsset: {fileID: 0}
  m_GameObject: {fileID: 7636441891634033707}
  m_Enabled: 1
  m_EditorHideFlags: 0
  m_Script: {fileID: 11500000, guid: c86bacc4e290e423ab7ac8f9dfde38cb, type: 3}
  m_Name: 
  m_EditorClassIdentifier: 
  m_Topic: 
--- !u!114 &155092798885258574
MonoBehaviour:
  m_ObjectHideFlags: 0
  m_CorrespondingSourceObject: {fileID: 0}
  m_PrefabInstance: {fileID: 0}
  m_PrefabAsset: {fileID: 0}
  m_GameObject: {fileID: 7636441891634033707}
  m_Enabled: 1
  m_EditorHideFlags: 0
  m_Script: {fileID: 11500000, guid: 154673feadb3d41868cfa7f6c127ade4, type: 3}
  m_Name: 
  m_EditorClassIdentifier: 
  m_Topic: 
--- !u!114 &2935548991656734054
MonoBehaviour:
  m_ObjectHideFlags: 0
  m_CorrespondingSourceObject: {fileID: 0}
  m_PrefabInstance: {fileID: 0}
  m_PrefabAsset: {fileID: 0}
  m_GameObject: {fileID: 7636441891634033707}
  m_Enabled: 1
  m_EditorHideFlags: 0
  m_Script: {fileID: 11500000, guid: 6cfe585cdd95e41d381711160acf4c02, type: 3}
  m_Name: 
  m_EditorClassIdentifier: 
  m_Topic: 
--- !u!114 &5889424268785120784
MonoBehaviour:
  m_ObjectHideFlags: 0
  m_CorrespondingSourceObject: {fileID: 0}
  m_PrefabInstance: {fileID: 0}
  m_PrefabAsset: {fileID: 0}
  m_GameObject: {fileID: 7636441891634033707}
  m_Enabled: 1
  m_EditorHideFlags: 0
  m_Script: {fileID: 11500000, guid: 31dd4d69a4ee14d7fa748be4177b1fa6, type: 3}
  m_Name: 
  m_EditorClassIdentifier: 
  m_Topic: 
--- !u!114 &5976578650414877411
MonoBehaviour:
  m_ObjectHideFlags: 0
  m_CorrespondingSourceObject: {fileID: 0}
  m_PrefabInstance: {fileID: 0}
  m_PrefabAsset: {fileID: 0}
  m_GameObject: {fileID: 7636441891634033707}
  m_Enabled: 1
  m_EditorHideFlags: 0
  m_Script: {fileID: 11500000, guid: d4b553ef5da854fa281147ab847e1c03, type: 3}
  m_Name: 
  m_EditorClassIdentifier: 
  m_Topic: 
  m_Color: {r: 0, g: 0, b: 0, a: 0}
  m_LengthScale: 1
  m_SphereRadius: 1
  m_Thickness: 0.01
--- !u!114 &8675186427272592650
MonoBehaviour:
  m_ObjectHideFlags: 0
  m_CorrespondingSourceObject: {fileID: 0}
  m_PrefabInstance: {fileID: 0}
  m_PrefabAsset: {fileID: 0}
  m_GameObject: {fileID: 7636441891634033707}
  m_Enabled: 1
  m_EditorHideFlags: 0
  m_Script: {fileID: 11500000, guid: dc4755a1cc0214b92af68e89a25b09f3, type: 3}
  m_Name: 
  m_EditorClassIdentifier: 
  m_Topic: 
  m_ShowEffort: 0
  m_UrdfRobot: {fileID: 0}
  m_Color: {r: 0, g: 0, b: 0, a: 0}
--- !u!114 &3483943295354628174
MonoBehaviour:
  m_ObjectHideFlags: 0
  m_CorrespondingSourceObject: {fileID: 0}
  m_PrefabInstance: {fileID: 0}
  m_PrefabAsset: {fileID: 0}
  m_GameObject: {fileID: 7636441891634033707}
  m_Enabled: 1
  m_EditorHideFlags: 0
  m_Script: {fileID: 11500000, guid: a4c69f0a459af400c8c9acceacad8be7, type: 3}
  m_Name: 
  m_EditorClassIdentifier: 
  m_Topic: 
--- !u!114 &4257832478134861953
MonoBehaviour:
  m_ObjectHideFlags: 0
  m_CorrespondingSourceObject: {fileID: 0}
  m_PrefabInstance: {fileID: 0}
  m_PrefabAsset: {fileID: 0}
  m_GameObject: {fileID: 7636441891634033707}
  m_Enabled: 1
  m_EditorHideFlags: 0
  m_Script: {fileID: 11500000, guid: 71673c9c395324bf6be9680ae8210191, type: 3}
  m_Name: 
  m_EditorClassIdentifier: 
  m_Topic: 
--- !u!114 &80403428171741797
MonoBehaviour:
  m_ObjectHideFlags: 0
  m_CorrespondingSourceObject: {fileID: 0}
  m_PrefabInstance: {fileID: 0}
  m_PrefabAsset: {fileID: 0}
  m_GameObject: {fileID: 7636441891634033707}
  m_Enabled: 1
  m_EditorHideFlags: 0
  m_Script: {fileID: 11500000, guid: 4954b8850f3f04096a5ab8ceb6e51fea, type: 3}
  m_Name: 
  m_EditorClassIdentifier: 
  m_Topic: 
--- !u!114 &8504106144864944755
MonoBehaviour:
  m_ObjectHideFlags: 0
  m_CorrespondingSourceObject: {fileID: 0}
  m_PrefabInstance: {fileID: 0}
  m_PrefabAsset: {fileID: 0}
  m_GameObject: {fileID: 7636441891634033707}
  m_Enabled: 1
  m_EditorHideFlags: 0
  m_Script: {fileID: 11500000, guid: 16302429be2008e47bd0a636c03d05f1, type: 3}
  m_Name: 
  m_EditorClassIdentifier: 
  m_Topic: 
  settings: {fileID: 0}
--- !u!114 &5076905229583966791
MonoBehaviour:
  m_ObjectHideFlags: 0
  m_CorrespondingSourceObject: {fileID: 0}
  m_PrefabInstance: {fileID: 0}
  m_PrefabAsset: {fileID: 0}
  m_GameObject: {fileID: 7636441891634033707}
  m_Enabled: 1
  m_EditorHideFlags: 0
  m_Script: {fileID: 11500000, guid: 695bf78f0b1e4437db2da726dfd5f785, type: 3}
  m_Name: 
  m_EditorClassIdentifier: 
  m_Topic: 
  m_Color: {r: 0, g: 0, b: 0, a: 0}
--- !u!114 &7632934765518367204
MonoBehaviour:
  m_ObjectHideFlags: 0
  m_CorrespondingSourceObject: {fileID: 0}
  m_PrefabInstance: {fileID: 0}
  m_PrefabAsset: {fileID: 0}
  m_GameObject: {fileID: 7636441891634033707}
  m_Enabled: 1
  m_EditorHideFlags: 0
  m_Script: {fileID: 11500000, guid: effc77ba9c5ea483792df0ccd656fc7f, type: 3}
  m_Name: 
  m_EditorClassIdentifier: 
  m_Topic: 
  m_UrdfRobot: {fileID: 0}
  m_Color: {r: 0, g: 0, b: 0, a: 0}
--- !u!114 &1883795035447010338
MonoBehaviour:
  m_ObjectHideFlags: 0
  m_CorrespondingSourceObject: {fileID: 0}
  m_PrefabInstance: {fileID: 0}
  m_PrefabAsset: {fileID: 0}
  m_GameObject: {fileID: 7636441891634033707}
  m_Enabled: 1
  m_EditorHideFlags: 0
  m_Script: {fileID: 11500000, guid: 0bde06f4fcf854104b7d4970fe09bc99, type: 3}
  m_Name: 
  m_EditorClassIdentifier: 
  m_Topic: 
  settings: {fileID: 0}
--- !u!114 &6838279059595972066
MonoBehaviour:
  m_ObjectHideFlags: 0
  m_CorrespondingSourceObject: {fileID: 0}
  m_PrefabInstance: {fileID: 0}
  m_PrefabAsset: {fileID: 0}
  m_GameObject: {fileID: 7636441891634033707}
  m_Enabled: 1
  m_EditorHideFlags: 0
  m_Script: {fileID: 11500000, guid: 2458f4dffd26746e39c22d7233462b49, type: 3}
  m_Name: 
  m_EditorClassIdentifier: 
  m_Topic: 
--- !u!114 &3089997538344452000
MonoBehaviour:
  m_ObjectHideFlags: 0
  m_CorrespondingSourceObject: {fileID: 0}
  m_PrefabInstance: {fileID: 0}
  m_PrefabAsset: {fileID: 0}
  m_GameObject: {fileID: 7636441891634033707}
  m_Enabled: 1
  m_EditorHideFlags: 0
  m_Script: {fileID: 11500000, guid: c67a6c59d9f1c42eab47e5ca9d8a8516, type: 3}
  m_Name: 
  m_EditorClassIdentifier: 
  m_Topic: 
--- !u!114 &799052654498225059
MonoBehaviour:
  m_ObjectHideFlags: 0
  m_CorrespondingSourceObject: {fileID: 0}
  m_PrefabInstance: {fileID: 0}
  m_PrefabAsset: {fileID: 0}
  m_GameObject: {fileID: 7636441891634033707}
  m_Enabled: 1
  m_EditorHideFlags: 0
  m_Script: {fileID: 11500000, guid: cc3913d621dc7481b924170b46950dfc, type: 3}
  m_Name: 
  m_EditorClassIdentifier: 
  m_Topic: 
  settings: {fileID: 0}
  m_Color: {r: 0, g: 0, b: 0, a: 0}
--- !u!114 &7706973890697128904
MonoBehaviour:
  m_ObjectHideFlags: 0
  m_CorrespondingSourceObject: {fileID: 0}
  m_PrefabInstance: {fileID: 0}
  m_PrefabAsset: {fileID: 0}
  m_GameObject: {fileID: 7636441891634033707}
  m_Enabled: 1
  m_EditorHideFlags: 0
  m_Script: {fileID: 11500000, guid: f71dde58eb4384a648d556f826fd8b02, type: 3}
  m_Name: 
  m_EditorClassIdentifier: 
  m_Topic: 
  settings: {fileID: 0}
  m_Color: {r: 0, g: 0, b: 0, a: 0}
--- !u!114 &8415320985331918883
MonoBehaviour:
  m_ObjectHideFlags: 0
  m_CorrespondingSourceObject: {fileID: 0}
  m_PrefabInstance: {fileID: 0}
  m_PrefabAsset: {fileID: 0}
  m_GameObject: {fileID: 7636441891634033707}
  m_Enabled: 1
  m_EditorHideFlags: 0
  m_Script: {fileID: 11500000, guid: aa0b8ae6bccec42b389ffce51057e81d, type: 3}
  m_Name: 
  m_EditorClassIdentifier: 
  m_Topic: 
--- !u!114 &2543319158761722970
MonoBehaviour:
  m_ObjectHideFlags: 0
  m_CorrespondingSourceObject: {fileID: 0}
  m_PrefabInstance: {fileID: 0}
  m_PrefabAsset: {fileID: 0}
  m_GameObject: {fileID: 7636441891634033707}
  m_Enabled: 1
  m_EditorHideFlags: 0
  m_Script: {fileID: 11500000, guid: 0b206120c451245dd997d68b0605e7d0, type: 3}
  m_Name: 
  m_EditorClassIdentifier: 
  m_Topic: 
  m_Color: {r: 0, g: 0, b: 0, a: 0}
--- !u!114 &8531576909173476880
MonoBehaviour:
  m_ObjectHideFlags: 0
  m_CorrespondingSourceObject: {fileID: 0}
  m_PrefabInstance: {fileID: 0}
  m_PrefabAsset: {fileID: 0}
  m_GameObject: {fileID: 7636441891634033707}
  m_Enabled: 1
  m_EditorHideFlags: 0
  m_Script: {fileID: 11500000, guid: 6fa4c01962880432ba05b0bbcceeb680, type: 3}
  m_Name: 
  m_EditorClassIdentifier: 
  m_Topic: 
--- !u!114 &6456219811023967801
MonoBehaviour:
  m_ObjectHideFlags: 0
  m_CorrespondingSourceObject: {fileID: 0}
  m_PrefabInstance: {fileID: 0}
  m_PrefabAsset: {fileID: 0}
  m_GameObject: {fileID: 7636441891634033707}
  m_Enabled: 1
  m_EditorHideFlags: 0
  m_Script: {fileID: 11500000, guid: 6025e3d3cb1d74c58ba9bf04d7417f22, type: 3}
  m_Name: 
  m_EditorClassIdentifier: 
  m_Topic: 
--- !u!114 &4100153632918593568
MonoBehaviour:
  m_ObjectHideFlags: 0
  m_CorrespondingSourceObject: {fileID: 0}
  m_PrefabInstance: {fileID: 0}
  m_PrefabAsset: {fileID: 0}
  m_GameObject: {fileID: 7636441891634033707}
  m_Enabled: 1
  m_EditorHideFlags: 0
  m_Script: {fileID: 11500000, guid: d7207899898b44893b24d167f92ebf76, type: 3}
  m_Name: 
  m_EditorClassIdentifier: 
  m_Topic: 
--- !u!1 &7744532052838294221
GameObject:
  m_ObjectHideFlags: 0
  m_CorrespondingSourceObject: {fileID: 0}
  m_PrefabInstance: {fileID: 0}
  m_PrefabAsset: {fileID: 0}
  serializedVersion: 6
  m_Component:
<<<<<<< HEAD
  - component: {fileID: 1464881800879191381}
  - component: {fileID: 3932457072257236060}
  - component: {fileID: 2850194240102167113}
  - component: {fileID: 6283317863656779112}
=======
  - component: {fileID: 892830402226269397}
>>>>>>> 940aef18
  m_Layer: 0
  m_Name: Stereo
  m_TagString: Untagged
  m_Icon: {fileID: 0}
  m_NavMeshLayer: 0
  m_StaticEditorFlags: 0
  m_IsActive: 1
--- !u!4 &892830402226269397
Transform:
  m_ObjectHideFlags: 0
  m_CorrespondingSourceObject: {fileID: 0}
  m_PrefabInstance: {fileID: 0}
  m_PrefabAsset: {fileID: 0}
  m_GameObject: {fileID: 7744532052838294221}
  m_LocalRotation: {x: 0, y: 0, z: 0, w: 1}
  m_LocalPosition: {x: 0, y: 0, z: 0}
  m_LocalScale: {x: 1, y: 1, z: 1}
  m_Children: []
  m_Father: {fileID: 3885009520023495739}
  m_RootOrder: 6
  m_LocalEulerAnglesHint: {x: 0, y: 0, z: 0}
--- !u!114 &3932457072257236060
MonoBehaviour:
  m_ObjectHideFlags: 0
  m_CorrespondingSourceObject: {fileID: 0}
  m_PrefabInstance: {fileID: 0}
  m_PrefabAsset: {fileID: 0}
  m_GameObject: {fileID: 7636441891634033707}
  m_Enabled: 1
  m_EditorHideFlags: 0
  m_Script: {fileID: 11500000, guid: 16302429be2008e47bd0a636c03d05f1, type: 3}
  m_Name: 
  m_EditorClassIdentifier: 
  m_Settings: {fileID: 11400000, guid: f53165fb8c4d340e3ad973ec7784242e, type: 2}
--- !u!114 &2850194240102167113
MonoBehaviour:
  m_ObjectHideFlags: 0
  m_CorrespondingSourceObject: {fileID: 0}
  m_PrefabInstance: {fileID: 0}
  m_PrefabAsset: {fileID: 0}
  m_GameObject: {fileID: 7636441891634033707}
  m_Enabled: 1
  m_EditorHideFlags: 0
  m_Script: {fileID: 11500000, guid: cc3913d621dc7481b924170b46950dfc, type: 3}
  m_Name: 
  m_EditorClassIdentifier: 
  m_Settings: {fileID: 11400000, guid: 1b7359921b91a4830ae57b1c5b22caeb, type: 2}
  m_Color: {r: 0, g: 0, b: 0, a: 0}
--- !u!114 &6283317863656779112
MonoBehaviour:
  m_ObjectHideFlags: 0
  m_CorrespondingSourceObject: {fileID: 0}
  m_PrefabInstance: {fileID: 0}
  m_PrefabAsset: {fileID: 0}
  m_GameObject: {fileID: 7636441891634033707}
  m_Enabled: 1
  m_EditorHideFlags: 0
  m_Script: {fileID: 11500000, guid: f71dde58eb4384a648d556f826fd8b02, type: 3}
  m_Name: 
  m_EditorClassIdentifier: 
  m_Settings: {fileID: 11400000, guid: f1d2df8bcd83d4410b03e8a6ddd5eac4, type: 2}
  m_Color: {r: 0, g: 0, b: 0, a: 0}
--- !u!1 &8079308096200974559
GameObject:
  m_ObjectHideFlags: 0
  m_CorrespondingSourceObject: {fileID: 0}
  m_PrefabInstance: {fileID: 0}
  m_PrefabAsset: {fileID: 0}
  serializedVersion: 6
  m_Component:
  - component: {fileID: 5960358800852583846}
  - component: {fileID: 359813556963377173}
  - component: {fileID: 7534749309305816250}
  - component: {fileID: 1563818073742243130}
  - component: {fileID: 8450233287046239639}
  - component: {fileID: 3495802066392860514}
  - component: {fileID: 1323506741032866252}
  - component: {fileID: 8436390243845862107}
  - component: {fileID: 2672417681116201770}
  - component: {fileID: 7480397601027337117}
  - component: {fileID: 7781967616548791937}
  - component: {fileID: 3645363982075483676}
  - component: {fileID: 3528554124578749351}
  - component: {fileID: 5947260051662258799}
  - component: {fileID: 4733426239935653971}
  - component: {fileID: 1759114360125940856}
  - component: {fileID: 4772047444513335717}
  - component: {fileID: 1342705377526844242}
  - component: {fileID: 7359414968208872101}
  - component: {fileID: 3971045606245367544}
  - component: {fileID: 4961125574011629212}
  - component: {fileID: 4973850307207148825}
  - component: {fileID: 172577741404724877}
  - component: {fileID: 656346068115556752}
  - component: {fileID: 7896709341418462393}
  - component: {fileID: 1652729628436696397}
  - component: {fileID: 4837412502823219519}
  - component: {fileID: 6851705247526540834}
  - component: {fileID: 201639264244344553}
  - component: {fileID: 3505568114015143636}
  m_Layer: 0
  m_Name: Geometry
  m_TagString: Untagged
  m_Icon: {fileID: 0}
  m_NavMeshLayer: 0
  m_StaticEditorFlags: 0
  m_IsActive: 1
--- !u!4 &5960358800852583846
Transform:
  m_ObjectHideFlags: 0
  m_CorrespondingSourceObject: {fileID: 0}
  m_PrefabInstance: {fileID: 0}
  m_PrefabAsset: {fileID: 0}
  m_GameObject: {fileID: 8079308096200974559}
  m_LocalRotation: {x: 0, y: 0, z: 0, w: 1}
  m_LocalPosition: {x: 0, y: 0, z: 0}
  m_LocalScale: {x: 1, y: 1, z: 1}
  m_Children: []
  m_Father: {fileID: 3885009520023495739}
  m_RootOrder: 2
  m_LocalEulerAnglesHint: {x: 0, y: 0, z: 0}
--- !u!114 &359813556963377173
MonoBehaviour:
  m_ObjectHideFlags: 0
  m_CorrespondingSourceObject: {fileID: 0}
  m_PrefabInstance: {fileID: 0}
  m_PrefabAsset: {fileID: 0}
  m_GameObject: {fileID: 8079308096200974559}
  m_Enabled: 1
  m_EditorHideFlags: 0
  m_Script: {fileID: 11500000, guid: d52ab7220652a3a4bb29ca9a1d4b91c8, type: 3}
  m_Name: 
  m_EditorClassIdentifier: 
  m_Priority: -1
--- !u!114 &7534749309305816250
MonoBehaviour:
  m_ObjectHideFlags: 0
  m_CorrespondingSourceObject: {fileID: 0}
  m_PrefabInstance: {fileID: 0}
  m_PrefabAsset: {fileID: 0}
  m_GameObject: {fileID: 8079308096200974559}
  m_Enabled: 1
  m_EditorHideFlags: 0
  m_Script: {fileID: 11500000, guid: 7d5d9a44a1314c64bb8c0ef2cc5bb27f, type: 3}
  m_Name: 
  m_EditorClassIdentifier: 
  m_Thickness: 0.01
  m_LengthScale: 1
  m_SphereRadius: 1
  m_Origin: {fileID: 0}
  m_Color: {r: 0, g: 0, b: 0, a: 1}
--- !u!114 &1563818073742243130
MonoBehaviour:
  m_ObjectHideFlags: 0
  m_CorrespondingSourceObject: {fileID: 0}
  m_PrefabInstance: {fileID: 0}
  m_PrefabAsset: {fileID: 0}
  m_GameObject: {fileID: 8079308096200974559}
  m_Enabled: 1
  m_EditorHideFlags: 0
  m_Script: {fileID: 11500000, guid: 67c032e5682c70440a684a13df04044e, type: 3}
  m_Name: 
  m_EditorClassIdentifier: 
  m_Thickness: 0.01
  m_LengthScale: 1
  m_SphereRadius: 1
  m_Origin: {fileID: 0}
  m_Color: {r: 0, g: 0, b: 0, a: 1}
--- !u!114 &8450233287046239639
MonoBehaviour:
  m_ObjectHideFlags: 0
  m_CorrespondingSourceObject: {fileID: 0}
  m_PrefabInstance: {fileID: 0}
  m_PrefabAsset: {fileID: 0}
  m_GameObject: {fileID: 8079308096200974559}
  m_Enabled: 1
  m_EditorHideFlags: 0
  m_Script: {fileID: 11500000, guid: c08ec320a78e1b84594eabd50dd18859, type: 3}
  m_Name: 
  m_EditorClassIdentifier: 
  m_Thickness: 0.01
  m_LengthScale: 1
  m_SphereRadius: 1
  m_Origin: {fileID: 0}
  m_Color: {r: 0, g: 0, b: 0, a: 1}
--- !u!114 &3495802066392860514
MonoBehaviour:
  m_ObjectHideFlags: 0
  m_CorrespondingSourceObject: {fileID: 0}
  m_PrefabInstance: {fileID: 0}
  m_PrefabAsset: {fileID: 0}
  m_GameObject: {fileID: 8079308096200974559}
  m_Enabled: 1
  m_EditorHideFlags: 0
  m_Script: {fileID: 11500000, guid: 19a534f8e39de6d4aab8572469822b4b, type: 3}
  m_Name: 
  m_EditorClassIdentifier: 
  m_Thickness: 0.01
  m_LengthScale: 1
  m_SphereRadius: 1
  m_Origin: {fileID: 0}
  m_Color: {r: 0, g: 0, b: 0, a: 1}
--- !u!114 &1323506741032866252
MonoBehaviour:
  m_ObjectHideFlags: 0
  m_CorrespondingSourceObject: {fileID: 0}
  m_PrefabInstance: {fileID: 0}
  m_PrefabAsset: {fileID: 0}
  m_GameObject: {fileID: 8079308096200974559}
  m_Enabled: 1
  m_EditorHideFlags: 0
  m_Script: {fileID: 11500000, guid: 23204335991390b47ada035c24385383, type: 3}
  m_Name: 
  m_EditorClassIdentifier: 
  m_Origin: {fileID: 0}
  m_Radius: 0
  m_Color: {r: 0, g: 0, b: 0, a: 1}
--- !u!114 &8436390243845862107
MonoBehaviour:
  m_ObjectHideFlags: 0
  m_CorrespondingSourceObject: {fileID: 0}
  m_PrefabInstance: {fileID: 0}
  m_PrefabAsset: {fileID: 0}
  m_GameObject: {fileID: 8079308096200974559}
  m_Enabled: 1
  m_EditorHideFlags: 0
  m_Script: {fileID: 11500000, guid: 40878073c7b2b0a409b71a34633bdfcb, type: 3}
  m_Name: 
  m_EditorClassIdentifier: 
  m_Origin: {fileID: 0}
  m_Radius: 0
  m_Color: {r: 0, g: 0, b: 0, a: 1}
  m_Label: 
--- !u!114 &2672417681116201770
MonoBehaviour:
  m_ObjectHideFlags: 0
  m_CorrespondingSourceObject: {fileID: 0}
  m_PrefabInstance: {fileID: 0}
  m_PrefabAsset: {fileID: 0}
  m_GameObject: {fileID: 8079308096200974559}
  m_Enabled: 1
  m_EditorHideFlags: 0
  m_Script: {fileID: 11500000, guid: 411f6a469899d8c4691994218731ae87, type: 3}
  m_Name: 
  m_EditorClassIdentifier: 
  m_Radius: 0.01
  m_Color: {r: 0, g: 0, b: 0, a: 1}
  m_Label: 
--- !u!114 &7480397601027337117
MonoBehaviour:
  m_ObjectHideFlags: 0
  m_CorrespondingSourceObject: {fileID: 0}
  m_PrefabInstance: {fileID: 0}
  m_PrefabAsset: {fileID: 0}
  m_GameObject: {fileID: 8079308096200974559}
  m_Enabled: 1
  m_EditorHideFlags: 0
  m_Script: {fileID: 11500000, guid: ca06d2332e51924479738a34919115b6, type: 3}
  m_Name: 
  m_EditorClassIdentifier: 
  m_Radius: 0.01
  m_Color: {r: 0, g: 0, b: 0, a: 1}
  m_Label: 
--- !u!114 &7781967616548791937
MonoBehaviour:
  m_ObjectHideFlags: 0
  m_CorrespondingSourceObject: {fileID: 0}
  m_PrefabInstance: {fileID: 0}
  m_PrefabAsset: {fileID: 0}
  m_GameObject: {fileID: 8079308096200974559}
  m_Enabled: 1
  m_EditorHideFlags: 0
  m_Script: {fileID: 11500000, guid: 59143f68e58e4d6449372a89c6b2ebd8, type: 3}
  m_Name: 
  m_EditorClassIdentifier: 
  m_Radius: 0.01
  m_Color: {r: 0, g: 0, b: 0, a: 1}
  m_Label: 
--- !u!114 &3645363982075483676
MonoBehaviour:
  m_ObjectHideFlags: 0
  m_CorrespondingSourceObject: {fileID: 0}
  m_PrefabInstance: {fileID: 0}
  m_PrefabAsset: {fileID: 0}
  m_GameObject: {fileID: 8079308096200974559}
  m_Enabled: 1
  m_EditorHideFlags: 0
  m_Script: {fileID: 11500000, guid: 98e9789d1b217d0479bddfe4e5ac15af, type: 3}
  m_Name: 
  m_EditorClassIdentifier: 
  m_Thickness: 0.1
  m_Color: {r: 0, g: 0, b: 0, a: 1}
--- !u!114 &3528554124578749351
MonoBehaviour:
  m_ObjectHideFlags: 0
  m_CorrespondingSourceObject: {fileID: 0}
  m_PrefabInstance: {fileID: 0}
  m_PrefabAsset: {fileID: 0}
  m_GameObject: {fileID: 8079308096200974559}
  m_Enabled: 1
  m_EditorHideFlags: 0
  m_Script: {fileID: 11500000, guid: 2ff0d98070786c64981a74ca2ef65439, type: 3}
  m_Name: 
  m_EditorClassIdentifier: 
  m_Thickness: 0.01
  m_Color: {r: 0, g: 0, b: 0, a: 1}
--- !u!114 &5947260051662258799
MonoBehaviour:
  m_ObjectHideFlags: 0
  m_CorrespondingSourceObject: {fileID: 0}
  m_PrefabInstance: {fileID: 0}
  m_PrefabAsset: {fileID: 0}
  m_GameObject: {fileID: 8079308096200974559}
  m_Enabled: 1
  m_EditorHideFlags: 0
  m_Script: {fileID: 11500000, guid: 9bdfb211949793b4d8196408d5ac551a, type: 3}
  m_Name: 
  m_EditorClassIdentifier: 
  m_Size: 0.1
  m_DrawUnityAxes: 0
--- !u!114 &4733426239935653971
MonoBehaviour:
  m_ObjectHideFlags: 0
  m_CorrespondingSourceObject: {fileID: 0}
  m_PrefabInstance: {fileID: 0}
  m_PrefabAsset: {fileID: 0}
  m_GameObject: {fileID: 8079308096200974559}
  m_Enabled: 1
  m_EditorHideFlags: 0
  m_Script: {fileID: 11500000, guid: e377c0825a3a9084a8055a7edef5215f, type: 3}
  m_Name: 
  m_EditorClassIdentifier: 
  m_Size: 0.1
  m_DrawUnityAxes: 0
--- !u!114 &1759114360125940856
MonoBehaviour:
  m_ObjectHideFlags: 0
  m_CorrespondingSourceObject: {fileID: 0}
  m_PrefabInstance: {fileID: 0}
  m_PrefabAsset: {fileID: 0}
  m_GameObject: {fileID: 8079308096200974559}
  m_Enabled: 1
  m_EditorHideFlags: 0
  m_Script: {fileID: 11500000, guid: 517ff03e8ebf1c0478a6b77647f1f439, type: 3}
  m_Name: 
  m_EditorClassIdentifier: 
  m_Size: 0.1
  m_DrawUnityAxes: 0
--- !u!114 &4772047444513335717
MonoBehaviour:
  m_ObjectHideFlags: 0
  m_CorrespondingSourceObject: {fileID: 0}
  m_PrefabInstance: {fileID: 0}
  m_PrefabAsset: {fileID: 0}
  m_GameObject: {fileID: 8079308096200974559}
  m_Enabled: 1
  m_EditorHideFlags: 0
  m_Script: {fileID: 11500000, guid: c0acf581c8a13f3448483853151ef326, type: 3}
  m_Name: 
  m_EditorClassIdentifier: 
  m_Size: 0.1
  m_DrawUnityAxes: 0
--- !u!114 &1342705377526844242
MonoBehaviour:
  m_ObjectHideFlags: 0
  m_CorrespondingSourceObject: {fileID: 0}
  m_PrefabInstance: {fileID: 0}
  m_PrefabAsset: {fileID: 0}
  m_GameObject: {fileID: 8079308096200974559}
  m_Enabled: 1
  m_EditorHideFlags: 0
  m_Script: {fileID: 11500000, guid: 6ce850bfe5a7ae641ae1e0005662788e, type: 3}
  m_Name: 
  m_EditorClassIdentifier: 
  m_Size: 0.1
  m_DrawUnityAxes: 0
--- !u!114 &7359414968208872101
MonoBehaviour:
  m_ObjectHideFlags: 0
  m_CorrespondingSourceObject: {fileID: 0}
  m_PrefabInstance: {fileID: 0}
  m_PrefabAsset: {fileID: 0}
  m_GameObject: {fileID: 8079308096200974559}
  m_Enabled: 1
  m_EditorHideFlags: 0
  m_Script: {fileID: 11500000, guid: 0f651df5ec61c734f8083a79205badd1, type: 3}
  m_Name: 
  m_EditorClassIdentifier: 
  m_Size: 0.1
  m_DrawAtPosition: {fileID: 0}
  m_DrawUnityAxes: 0
  m_Color: {r: 0, g: 0, b: 0, a: 1}
  m_Label: 
--- !u!114 &3971045606245367544
MonoBehaviour:
  m_ObjectHideFlags: 0
  m_CorrespondingSourceObject: {fileID: 0}
  m_PrefabInstance: {fileID: 0}
  m_PrefabAsset: {fileID: 0}
  m_GameObject: {fileID: 8079308096200974559}
  m_Enabled: 1
  m_EditorHideFlags: 0
  m_Script: {fileID: 11500000, guid: 0881ebe31dc31444f913ca60e3b34783, type: 3}
  m_Name: 
  m_EditorClassIdentifier: 
  m_Size: 0.01
  m_DrawAtPosition: {fileID: 0}
  m_DrawUnityAxes: 0
  m_Color: {r: 0, g: 0, b: 0, a: 1}
  m_Label: 
--- !u!114 &4961125574011629212
MonoBehaviour:
  m_ObjectHideFlags: 0
  m_CorrespondingSourceObject: {fileID: 0}
  m_PrefabInstance: {fileID: 0}
  m_PrefabAsset: {fileID: 0}
  m_GameObject: {fileID: 8079308096200974559}
  m_Enabled: 1
  m_EditorHideFlags: 0
  m_Script: {fileID: 11500000, guid: 7d4f4c2adcaad6b4799f59c76f040eee, type: 3}
  m_Name: 
  m_EditorClassIdentifier: 
  m_Size: 0.1
  m_DrawUnityAxes: 0
  m_Color: {r: 0, g: 0, b: 0, a: 1}
  m_Label: 
--- !u!114 &4973850307207148825
MonoBehaviour:
  m_ObjectHideFlags: 0
  m_CorrespondingSourceObject: {fileID: 0}
  m_PrefabInstance: {fileID: 0}
  m_PrefabAsset: {fileID: 0}
  m_GameObject: {fileID: 8079308096200974559}
  m_Enabled: 1
  m_EditorHideFlags: 0
  m_Script: {fileID: 11500000, guid: 34006ea0674a568409a63b1695197f8b, type: 3}
  m_Name: 
  m_EditorClassIdentifier: 
  m_Size: 0.1
  m_DrawUnityAxes: 0
  m_Color: {r: 0, g: 0, b: 0, a: 1}
  m_Label: 
--- !u!114 &172577741404724877
MonoBehaviour:
  m_ObjectHideFlags: 0
  m_CorrespondingSourceObject: {fileID: 0}
  m_PrefabInstance: {fileID: 0}
  m_PrefabAsset: {fileID: 0}
  m_GameObject: {fileID: 8079308096200974559}
  m_Enabled: 1
  m_EditorHideFlags: 0
  m_Script: {fileID: 11500000, guid: b6a9055543d8340b2900ae15dd34317b, type: 3}
  m_Name: 
  m_EditorClassIdentifier: 
  m_Topic: 
  thickness: 0.01
  lengthScale: 1
  sphereRadius: 1
  origin: {fileID: 0}
  m_Color: {r: 0, g: 0, b: 0, a: 0}
--- !u!114 &656346068115556752
MonoBehaviour:
  m_ObjectHideFlags: 0
  m_CorrespondingSourceObject: {fileID: 0}
  m_PrefabInstance: {fileID: 0}
  m_PrefabAsset: {fileID: 0}
  m_GameObject: {fileID: 8079308096200974559}
  m_Enabled: 1
  m_EditorHideFlags: 0
  m_Script: {fileID: 11500000, guid: c318843ad54314ff1b015df116ce0976, type: 3}
  m_Name: 
  m_EditorClassIdentifier: 
  m_Topic: 
  thickness: 0.01
  lengthScale: 1
  sphereRadius: 1
  origin: {fileID: 0}
  m_Color: {r: 0, g: 0, b: 0, a: 0}
--- !u!114 &7896709341418462393
MonoBehaviour:
  m_ObjectHideFlags: 0
  m_CorrespondingSourceObject: {fileID: 0}
  m_PrefabInstance: {fileID: 0}
  m_PrefabAsset: {fileID: 0}
  m_GameObject: {fileID: 8079308096200974559}
  m_Enabled: 1
  m_EditorHideFlags: 0
  m_Script: {fileID: 11500000, guid: 9f5e703fee4774175ad7e40b70d5b17b, type: 3}
  m_Name: 
  m_EditorClassIdentifier: 
  m_Topic: 
  thickness: 0.01
  lengthScale: 1
  sphereRadius: 1
  origin: {fileID: 0}
  m_Color: {r: 0, g: 0, b: 0, a: 0}
--- !u!114 &1652729628436696397
MonoBehaviour:
  m_ObjectHideFlags: 0
  m_CorrespondingSourceObject: {fileID: 0}
  m_PrefabInstance: {fileID: 0}
  m_PrefabAsset: {fileID: 0}
  m_GameObject: {fileID: 8079308096200974559}
  m_Enabled: 1
  m_EditorHideFlags: 0
  m_Script: {fileID: 11500000, guid: 459e206b765d9491689eee30dc54bddd, type: 3}
  m_Name: 
  m_EditorClassIdentifier: 
  m_Topic: 
  thickness: 0.01
  lengthScale: 1
  sphereRadius: 1
  origin: {fileID: 0}
  m_Color: {r: 0, g: 0, b: 0, a: 0}
--- !u!114 &4837412502823219519
MonoBehaviour:
  m_ObjectHideFlags: 0
  m_CorrespondingSourceObject: {fileID: 0}
  m_PrefabInstance: {fileID: 0}
  m_PrefabAsset: {fileID: 0}
  m_GameObject: {fileID: 8079308096200974559}
  m_Enabled: 1
  m_EditorHideFlags: 0
  m_Script: {fileID: 11500000, guid: c5f79b92768699c4c83e62bc7df9a7c5, type: 3}
  m_Name: 
  m_EditorClassIdentifier: 
  m_Radius: 0.01
  m_Color: {r: 0, g: 0, b: 0, a: 0}
  m_Label: 
--- !u!114 &6851705247526540834
MonoBehaviour:
  m_ObjectHideFlags: 0
  m_CorrespondingSourceObject: {fileID: 0}
  m_PrefabInstance: {fileID: 0}
  m_PrefabAsset: {fileID: 0}
  m_GameObject: {fileID: 8079308096200974559}
  m_Enabled: 1
  m_EditorHideFlags: 0
  m_Script: {fileID: 11500000, guid: aeaeab39bc34bec4fb88e7a71fd68b18, type: 3}
  m_Name: 
  m_EditorClassIdentifier: 
  m_Radius: 0.01
  m_Color: {r: 0, g: 0, b: 0, a: 0}
  m_Label: 
--- !u!114 &201639264244344553
MonoBehaviour:
  m_ObjectHideFlags: 0
  m_CorrespondingSourceObject: {fileID: 0}
  m_PrefabInstance: {fileID: 0}
  m_PrefabAsset: {fileID: 0}
  m_GameObject: {fileID: 8079308096200974559}
  m_Enabled: 1
  m_EditorHideFlags: 0
  m_Script: {fileID: 11500000, guid: b7112e062888947a9a1933a38520b7fa, type: 3}
  m_Name: 
  m_EditorClassIdentifier: 
  m_Topic: 
  thickness: 0.01
  lengthScale: 1
  sphereRadius: 1
  origin: {fileID: 0}
  m_Color: {r: 0, g: 0, b: 0, a: 0}
--- !u!114 &3505568114015143636
MonoBehaviour:
  m_ObjectHideFlags: 0
  m_CorrespondingSourceObject: {fileID: 0}
  m_PrefabInstance: {fileID: 0}
  m_PrefabAsset: {fileID: 0}
  m_GameObject: {fileID: 8079308096200974559}
  m_Enabled: 1
  m_EditorHideFlags: 0
  m_Script: {fileID: 11500000, guid: f7e131484650e42dcaf443e03308edd6, type: 3}
  m_Name: 
  m_EditorClassIdentifier: 
  m_Topic: 
  thickness: 0.01
  lengthScale: 1
  sphereRadius: 1
  origin: {fileID: 0}
  m_Color: {r: 0, g: 0, b: 0, a: 0}
--- !u!1 &8908437654478296370
GameObject:
  m_ObjectHideFlags: 0
  m_CorrespondingSourceObject: {fileID: 0}
  m_PrefabInstance: {fileID: 0}
  m_PrefabAsset: {fileID: 0}
  serializedVersion: 6
  m_Component:
  - component: {fileID: 8632442061405313714}
  - component: {fileID: 4817664980568396465}
  - component: {fileID: 4614914006915309828}
  m_Layer: 0
  m_Name: Trajectory
  m_TagString: Untagged
  m_Icon: {fileID: 0}
  m_NavMeshLayer: 0
  m_StaticEditorFlags: 0
  m_IsActive: 1
--- !u!4 &8632442061405313714
Transform:
  m_ObjectHideFlags: 0
  m_CorrespondingSourceObject: {fileID: 0}
  m_PrefabInstance: {fileID: 0}
  m_PrefabAsset: {fileID: 0}
  m_GameObject: {fileID: 8908437654478296370}
  m_LocalRotation: {x: 0, y: 0, z: 0, w: 1}
  m_LocalPosition: {x: 0, y: 0, z: 0}
  m_LocalScale: {x: 1, y: 1, z: 1}
  m_Children: []
  m_Father: {fileID: 3885009520023495739}
  m_RootOrder: 8
  m_LocalEulerAnglesHint: {x: 0, y: 0, z: 0}
--- !u!114 &4817664980568396465
MonoBehaviour:
  m_ObjectHideFlags: 0
  m_CorrespondingSourceObject: {fileID: 0}
  m_PrefabInstance: {fileID: 0}
  m_PrefabAsset: {fileID: 0}
  m_GameObject: {fileID: 8908437654478296370}
  m_Enabled: 1
  m_EditorHideFlags: 0
  m_Script: {fileID: 11500000, guid: d52ab7220652a3a4bb29ca9a1d4b91c8, type: 3}
  m_Name: 
  m_EditorClassIdentifier: 
  m_Priority: -1
--- !u!114 &4614914006915309828
MonoBehaviour:
  m_ObjectHideFlags: 0
  m_CorrespondingSourceObject: {fileID: 0}
  m_PrefabInstance: {fileID: 0}
  m_PrefabAsset: {fileID: 0}
  m_GameObject: {fileID: 8908437654478296370}
  m_Enabled: 1
  m_EditorHideFlags: 0
  m_Script: {fileID: 11500000, guid: f99e8ef135fd8d14194efcb02e2b240a, type: 3}
  m_Name: 
  m_EditorClassIdentifier: 
  m_UrdfRobot: {fileID: 0}
  m_PathThickness: 0.01
  m_Color: {r: 0, g: 0, b: 0, a: 1}
--- !u!1001 &1914626938635344595
PrefabInstance:
  m_ObjectHideFlags: 0
  serializedVersion: 2
  m_Modification:
    m_TransformParent: {fileID: 3885009520023495739}
    m_Modifications:
    - target: {fileID: 863246206611208022, guid: 57cef4e772232da4b92e8f8931f3cc75, type: 3}
      propertyPath: m_Name
      value: BasicDrawingManager
      objectReference: {fileID: 0}
    - target: {fileID: 4360241143132002600, guid: 57cef4e772232da4b92e8f8931f3cc75, type: 3}
      propertyPath: m_RootOrder
      value: 10
      objectReference: {fileID: 0}
    - target: {fileID: 4360241143132002600, guid: 57cef4e772232da4b92e8f8931f3cc75, type: 3}
      propertyPath: m_LocalPosition.x
      value: 0
      objectReference: {fileID: 0}
    - target: {fileID: 4360241143132002600, guid: 57cef4e772232da4b92e8f8931f3cc75, type: 3}
      propertyPath: m_LocalPosition.y
      value: 0
      objectReference: {fileID: 0}
    - target: {fileID: 4360241143132002600, guid: 57cef4e772232da4b92e8f8931f3cc75, type: 3}
      propertyPath: m_LocalPosition.z
      value: 0
      objectReference: {fileID: 0}
    - target: {fileID: 4360241143132002600, guid: 57cef4e772232da4b92e8f8931f3cc75, type: 3}
      propertyPath: m_LocalRotation.w
      value: 1
      objectReference: {fileID: 0}
    - target: {fileID: 4360241143132002600, guid: 57cef4e772232da4b92e8f8931f3cc75, type: 3}
      propertyPath: m_LocalRotation.x
      value: 0
      objectReference: {fileID: 0}
    - target: {fileID: 4360241143132002600, guid: 57cef4e772232da4b92e8f8931f3cc75, type: 3}
      propertyPath: m_LocalRotation.y
      value: 0
      objectReference: {fileID: 0}
    - target: {fileID: 4360241143132002600, guid: 57cef4e772232da4b92e8f8931f3cc75, type: 3}
      propertyPath: m_LocalRotation.z
      value: 0
      objectReference: {fileID: 0}
    - target: {fileID: 4360241143132002600, guid: 57cef4e772232da4b92e8f8931f3cc75, type: 3}
      propertyPath: m_LocalEulerAnglesHint.x
      value: 0
      objectReference: {fileID: 0}
    - target: {fileID: 4360241143132002600, guid: 57cef4e772232da4b92e8f8931f3cc75, type: 3}
      propertyPath: m_LocalEulerAnglesHint.y
      value: 0
      objectReference: {fileID: 0}
    - target: {fileID: 4360241143132002600, guid: 57cef4e772232da4b92e8f8931f3cc75, type: 3}
      propertyPath: m_LocalEulerAnglesHint.z
      value: 0
      objectReference: {fileID: 0}
    m_RemovedComponents: []
  m_SourcePrefab: {fileID: 100100000, guid: 57cef4e772232da4b92e8f8931f3cc75, type: 3}
--- !u!4 &2742884835330475003 stripped
Transform:
  m_CorrespondingSourceObject: {fileID: 4360241143132002600, guid: 57cef4e772232da4b92e8f8931f3cc75, type: 3}
  m_PrefabInstance: {fileID: 1914626938635344595}
  m_PrefabAsset: {fileID: 0}<|MERGE_RESOLUTION|>--- conflicted
+++ resolved
@@ -377,7 +377,6 @@
   m_Component:
   - component: {fileID: 3885009520023495739}
   - component: {fileID: 8652144247881302430}
-  - component: {fileID: 8743346950228841426}
   m_Layer: 0
   m_Name: DefaultVisualizationSuite
   m_TagString: Untagged
@@ -425,18 +424,6 @@
   axesScale: 0.1
   lineThickness: 0.01
   color: {r: 1, g: 1, b: 1, a: 1}
---- !u!114 &8743346950228841426
-MonoBehaviour:
-  m_ObjectHideFlags: 0
-  m_CorrespondingSourceObject: {fileID: 0}
-  m_PrefabInstance: {fileID: 0}
-  m_PrefabAsset: {fileID: 0}
-  m_GameObject: {fileID: 3885009520023495737}
-  m_Enabled: 1
-  m_EditorHideFlags: 0
-  m_Script: {fileID: 11500000, guid: aff7c974a44ec46aba7f7125ea52977b, type: 3}
-  m_Name: 
-  m_EditorClassIdentifier: 
 --- !u!1 &5021183695555063441
 GameObject:
   m_ObjectHideFlags: 0
@@ -870,7 +857,7 @@
   m_Name: 
   m_EditorClassIdentifier: 
   m_Topic: 
-  settings: {fileID: 0}
+  m_Settings: {fileID: 0}
 --- !u!114 &5076905229583966791
 MonoBehaviour:
   m_ObjectHideFlags: 0
@@ -913,7 +900,7 @@
   m_Name: 
   m_EditorClassIdentifier: 
   m_Topic: 
-  settings: {fileID: 0}
+  m_Settings: {fileID: 0}
 --- !u!114 &6838279059595972066
 MonoBehaviour:
   m_ObjectHideFlags: 0
@@ -953,8 +940,7 @@
   m_Name: 
   m_EditorClassIdentifier: 
   m_Topic: 
-  settings: {fileID: 0}
-  m_Color: {r: 0, g: 0, b: 0, a: 0}
+  m_Settings: {fileID: 0}
 --- !u!114 &7706973890697128904
 MonoBehaviour:
   m_ObjectHideFlags: 0
@@ -968,8 +954,7 @@
   m_Name: 
   m_EditorClassIdentifier: 
   m_Topic: 
-  settings: {fileID: 0}
-  m_Color: {r: 0, g: 0, b: 0, a: 0}
+  m_Settings: {fileID: 0}
 --- !u!114 &8415320985331918883
 MonoBehaviour:
   m_ObjectHideFlags: 0
@@ -1044,14 +1029,7 @@
   m_PrefabAsset: {fileID: 0}
   serializedVersion: 6
   m_Component:
-<<<<<<< HEAD
-  - component: {fileID: 1464881800879191381}
-  - component: {fileID: 3932457072257236060}
-  - component: {fileID: 2850194240102167113}
-  - component: {fileID: 6283317863656779112}
-=======
   - component: {fileID: 892830402226269397}
->>>>>>> 940aef18
   m_Layer: 0
   m_Name: Stereo
   m_TagString: Untagged
@@ -1073,47 +1051,6 @@
   m_Father: {fileID: 3885009520023495739}
   m_RootOrder: 6
   m_LocalEulerAnglesHint: {x: 0, y: 0, z: 0}
---- !u!114 &3932457072257236060
-MonoBehaviour:
-  m_ObjectHideFlags: 0
-  m_CorrespondingSourceObject: {fileID: 0}
-  m_PrefabInstance: {fileID: 0}
-  m_PrefabAsset: {fileID: 0}
-  m_GameObject: {fileID: 7636441891634033707}
-  m_Enabled: 1
-  m_EditorHideFlags: 0
-  m_Script: {fileID: 11500000, guid: 16302429be2008e47bd0a636c03d05f1, type: 3}
-  m_Name: 
-  m_EditorClassIdentifier: 
-  m_Settings: {fileID: 11400000, guid: f53165fb8c4d340e3ad973ec7784242e, type: 2}
---- !u!114 &2850194240102167113
-MonoBehaviour:
-  m_ObjectHideFlags: 0
-  m_CorrespondingSourceObject: {fileID: 0}
-  m_PrefabInstance: {fileID: 0}
-  m_PrefabAsset: {fileID: 0}
-  m_GameObject: {fileID: 7636441891634033707}
-  m_Enabled: 1
-  m_EditorHideFlags: 0
-  m_Script: {fileID: 11500000, guid: cc3913d621dc7481b924170b46950dfc, type: 3}
-  m_Name: 
-  m_EditorClassIdentifier: 
-  m_Settings: {fileID: 11400000, guid: 1b7359921b91a4830ae57b1c5b22caeb, type: 2}
-  m_Color: {r: 0, g: 0, b: 0, a: 0}
---- !u!114 &6283317863656779112
-MonoBehaviour:
-  m_ObjectHideFlags: 0
-  m_CorrespondingSourceObject: {fileID: 0}
-  m_PrefabInstance: {fileID: 0}
-  m_PrefabAsset: {fileID: 0}
-  m_GameObject: {fileID: 7636441891634033707}
-  m_Enabled: 1
-  m_EditorHideFlags: 0
-  m_Script: {fileID: 11500000, guid: f71dde58eb4384a648d556f826fd8b02, type: 3}
-  m_Name: 
-  m_EditorClassIdentifier: 
-  m_Settings: {fileID: 11400000, guid: f1d2df8bcd83d4410b03e8a6ddd5eac4, type: 2}
-  m_Color: {r: 0, g: 0, b: 0, a: 0}
 --- !u!1 &8079308096200974559
 GameObject:
   m_ObjectHideFlags: 0
@@ -1198,6 +1135,7 @@
   m_Script: {fileID: 11500000, guid: 7d5d9a44a1314c64bb8c0ef2cc5bb27f, type: 3}
   m_Name: 
   m_EditorClassIdentifier: 
+  m_Topic: 
   m_Thickness: 0.01
   m_LengthScale: 1
   m_SphereRadius: 1
@@ -1215,6 +1153,7 @@
   m_Script: {fileID: 11500000, guid: 67c032e5682c70440a684a13df04044e, type: 3}
   m_Name: 
   m_EditorClassIdentifier: 
+  m_Topic: 
   m_Thickness: 0.01
   m_LengthScale: 1
   m_SphereRadius: 1
@@ -1232,6 +1171,7 @@
   m_Script: {fileID: 11500000, guid: c08ec320a78e1b84594eabd50dd18859, type: 3}
   m_Name: 
   m_EditorClassIdentifier: 
+  m_Topic: 
   m_Thickness: 0.01
   m_LengthScale: 1
   m_SphereRadius: 1
@@ -1249,6 +1189,7 @@
   m_Script: {fileID: 11500000, guid: 19a534f8e39de6d4aab8572469822b4b, type: 3}
   m_Name: 
   m_EditorClassIdentifier: 
+  m_Topic: 
   m_Thickness: 0.01
   m_LengthScale: 1
   m_SphereRadius: 1
@@ -1266,6 +1207,7 @@
   m_Script: {fileID: 11500000, guid: 23204335991390b47ada035c24385383, type: 3}
   m_Name: 
   m_EditorClassIdentifier: 
+  m_Topic: 
   m_Origin: {fileID: 0}
   m_Radius: 0
   m_Color: {r: 0, g: 0, b: 0, a: 1}
@@ -1281,6 +1223,7 @@
   m_Script: {fileID: 11500000, guid: 40878073c7b2b0a409b71a34633bdfcb, type: 3}
   m_Name: 
   m_EditorClassIdentifier: 
+  m_Topic: 
   m_Origin: {fileID: 0}
   m_Radius: 0
   m_Color: {r: 0, g: 0, b: 0, a: 1}
@@ -1297,6 +1240,7 @@
   m_Script: {fileID: 11500000, guid: 411f6a469899d8c4691994218731ae87, type: 3}
   m_Name: 
   m_EditorClassIdentifier: 
+  m_Topic: 
   m_Radius: 0.01
   m_Color: {r: 0, g: 0, b: 0, a: 1}
   m_Label: 
@@ -1312,6 +1256,7 @@
   m_Script: {fileID: 11500000, guid: ca06d2332e51924479738a34919115b6, type: 3}
   m_Name: 
   m_EditorClassIdentifier: 
+  m_Topic: 
   m_Radius: 0.01
   m_Color: {r: 0, g: 0, b: 0, a: 1}
   m_Label: 
@@ -1327,6 +1272,7 @@
   m_Script: {fileID: 11500000, guid: 59143f68e58e4d6449372a89c6b2ebd8, type: 3}
   m_Name: 
   m_EditorClassIdentifier: 
+  m_Topic: 
   m_Radius: 0.01
   m_Color: {r: 0, g: 0, b: 0, a: 1}
   m_Label: 
@@ -1342,6 +1288,7 @@
   m_Script: {fileID: 11500000, guid: 98e9789d1b217d0479bddfe4e5ac15af, type: 3}
   m_Name: 
   m_EditorClassIdentifier: 
+  m_Topic: 
   m_Thickness: 0.1
   m_Color: {r: 0, g: 0, b: 0, a: 1}
 --- !u!114 &3528554124578749351
@@ -1356,6 +1303,7 @@
   m_Script: {fileID: 11500000, guid: 2ff0d98070786c64981a74ca2ef65439, type: 3}
   m_Name: 
   m_EditorClassIdentifier: 
+  m_Topic: 
   m_Thickness: 0.01
   m_Color: {r: 0, g: 0, b: 0, a: 1}
 --- !u!114 &5947260051662258799
@@ -1370,6 +1318,7 @@
   m_Script: {fileID: 11500000, guid: 9bdfb211949793b4d8196408d5ac551a, type: 3}
   m_Name: 
   m_EditorClassIdentifier: 
+  m_Topic: 
   m_Size: 0.1
   m_DrawUnityAxes: 0
 --- !u!114 &4733426239935653971
@@ -1384,6 +1333,7 @@
   m_Script: {fileID: 11500000, guid: e377c0825a3a9084a8055a7edef5215f, type: 3}
   m_Name: 
   m_EditorClassIdentifier: 
+  m_Topic: 
   m_Size: 0.1
   m_DrawUnityAxes: 0
 --- !u!114 &1759114360125940856
@@ -1398,6 +1348,7 @@
   m_Script: {fileID: 11500000, guid: 517ff03e8ebf1c0478a6b77647f1f439, type: 3}
   m_Name: 
   m_EditorClassIdentifier: 
+  m_Topic: 
   m_Size: 0.1
   m_DrawUnityAxes: 0
 --- !u!114 &4772047444513335717
@@ -1412,6 +1363,7 @@
   m_Script: {fileID: 11500000, guid: c0acf581c8a13f3448483853151ef326, type: 3}
   m_Name: 
   m_EditorClassIdentifier: 
+  m_Topic: 
   m_Size: 0.1
   m_DrawUnityAxes: 0
 --- !u!114 &1342705377526844242
@@ -1426,6 +1378,7 @@
   m_Script: {fileID: 11500000, guid: 6ce850bfe5a7ae641ae1e0005662788e, type: 3}
   m_Name: 
   m_EditorClassIdentifier: 
+  m_Topic: 
   m_Size: 0.1
   m_DrawUnityAxes: 0
 --- !u!114 &7359414968208872101
@@ -1440,6 +1393,7 @@
   m_Script: {fileID: 11500000, guid: 0f651df5ec61c734f8083a79205badd1, type: 3}
   m_Name: 
   m_EditorClassIdentifier: 
+  m_Topic: 
   m_Size: 0.1
   m_DrawAtPosition: {fileID: 0}
   m_DrawUnityAxes: 0
@@ -1457,6 +1411,7 @@
   m_Script: {fileID: 11500000, guid: 0881ebe31dc31444f913ca60e3b34783, type: 3}
   m_Name: 
   m_EditorClassIdentifier: 
+  m_Topic: 
   m_Size: 0.01
   m_DrawAtPosition: {fileID: 0}
   m_DrawUnityAxes: 0
@@ -1474,6 +1429,7 @@
   m_Script: {fileID: 11500000, guid: 7d4f4c2adcaad6b4799f59c76f040eee, type: 3}
   m_Name: 
   m_EditorClassIdentifier: 
+  m_Topic: 
   m_Size: 0.1
   m_DrawUnityAxes: 0
   m_Color: {r: 0, g: 0, b: 0, a: 1}
@@ -1490,6 +1446,7 @@
   m_Script: {fileID: 11500000, guid: 34006ea0674a568409a63b1695197f8b, type: 3}
   m_Name: 
   m_EditorClassIdentifier: 
+  m_Topic: 
   m_Size: 0.1
   m_DrawUnityAxes: 0
   m_Color: {r: 0, g: 0, b: 0, a: 1}
@@ -1578,6 +1535,7 @@
   m_Script: {fileID: 11500000, guid: c5f79b92768699c4c83e62bc7df9a7c5, type: 3}
   m_Name: 
   m_EditorClassIdentifier: 
+  m_Topic: 
   m_Radius: 0.01
   m_Color: {r: 0, g: 0, b: 0, a: 0}
   m_Label: 
@@ -1593,6 +1551,7 @@
   m_Script: {fileID: 11500000, guid: aeaeab39bc34bec4fb88e7a71fd68b18, type: 3}
   m_Name: 
   m_EditorClassIdentifier: 
+  m_Topic: 
   m_Radius: 0.01
   m_Color: {r: 0, g: 0, b: 0, a: 0}
   m_Label: 
@@ -1689,6 +1648,7 @@
   m_Script: {fileID: 11500000, guid: f99e8ef135fd8d14194efcb02e2b240a, type: 3}
   m_Name: 
   m_EditorClassIdentifier: 
+  m_Topic: 
   m_UrdfRobot: {fileID: 0}
   m_PathThickness: 0.01
   m_Color: {r: 0, g: 0, b: 0, a: 1}
