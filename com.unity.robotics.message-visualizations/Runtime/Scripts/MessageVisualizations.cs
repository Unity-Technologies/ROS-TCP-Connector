using RosMessageTypes.Actionlib;
using RosMessageTypes.Diagnostic;
using RosMessageTypes.Geometry;
using RosMessageTypes.Nav;
using RosMessageTypes.Sensor;
using RosMessageTypes.Shape;
using RosMessageTypes.Std;
using RosMessageTypes.Visualization;
using System;
using System.Collections.Generic;
using System.Linq;
using RosMessageTypes.BuiltinInterfaces;
using Unity.Robotics.ROSTCPConnector.MessageGeneration;
using Unity.Robotics.ROSTCPConnector.ROSGeometry;
using UnityEngine;

namespace Unity.Robotics.MessageVisualizers
{
    public static class MessageVisualizations
    {
        public static Action CreateDefaultGUI(Message message, MessageMetadata meta)
        {
            string text = message.ToString();
            return () => { GUILayout.Label(text); };
        }

        public static Color32 PickColorForTopic(string topic)
        {
            if (topic == "")
                return Color.black;

            byte[] bytes = BitConverter.GetBytes(topic.GetHashCode());
            return new Color32(bytes[0], bytes[1], bytes[2], 255);
        }

        public static void DrawAxisVectors<C>(BasicDrawing drawing, Vector3Msg position, QuaternionMsg rotation, float size, bool drawUnityAxes) where C : ICoordinateSpace, new()
        {
            Vector3 unityPosition = position.From<C>();
            Quaternion unityRotation = rotation.From<C>();
            Vector3 x, y, z;
            if (drawUnityAxes)
            {
                x = unityRotation * new Vector3(1, 0, 0) * size;
                y = unityRotation * new Vector3(0, 1, 0) * size;
                z = unityRotation * new Vector3(0, 0, 1) * size;
            }
            else
            {
                x = unityRotation * new Vector3<C>(1, 0, 0).toUnity * size;
                y = unityRotation * new Vector3<C>(0, 1, 0).toUnity * size;
                z = unityRotation * new Vector3<C>(0, 0, 1).toUnity * size;
            }
            drawing.DrawLine(unityPosition, unityPosition + x, Color.red, size * 0.1f);
            drawing.DrawLine(unityPosition, unityPosition + y, Color.green, size * 0.1f);
            drawing.DrawLine(unityPosition, unityPosition + z, Color.blue, size * 0.1f);
        }

        public static void Draw<C>(this AccelMsg message, BasicDrawing drawing, Color color, GameObject origin, float lengthScale = 1, float sphereRadius = 1, float thickness = 0.01f) where C : ICoordinateSpace, new()
        {
            Vector3 originPos = (origin == null) ? Vector3.zero : origin.transform.position;
            drawing.DrawArrow(originPos, originPos + message.linear.From<C>() * lengthScale, color, thickness);
            DrawAngularVelocityArrow(drawing, message.angular.From<C>(), originPos, color, sphereRadius, thickness);
        }

        public static void Draw<C>(this GridCellsMsg message, BasicDrawing drawing, Color color, float radius = 0.01f) where C : ICoordinateSpace, new()
        {
            DrawPointCloud<C>(message.cells, drawing, color, radius);
        }

        public static void Draw<C>(this ImageMsg message, BasicDrawing drawing, Color color, PointMsg[] points, float radius = 0.01f) where C : ICoordinateSpace, new()
        {
            DrawPointCloud<C>(points, drawing, color, radius);
        }

        public static void Draw<C>(this ImuMsg message, BasicDrawing drawing, Color color, float lengthScale = 1, float sphereRadius = 1, float thickness = 0.01f) where C : ICoordinateSpace, new()
        {
            TFFrame frame = TFSystem.instance.GetTransform(message.header);
            message.orientation.Draw<C>(drawing, frame.translation);
            drawing.DrawArrow(frame.translation, frame.translation + message.linear_acceleration.From<C>() * lengthScale, color, thickness);
            DrawAngularVelocityArrow(drawing, message.angular_velocity.From<C>(), frame.translation, color, sphereRadius, thickness);
        }

        public static void DrawPointCloud<C>(PointMsg[] points, BasicDrawing drawing, Color color, float radius = 0.01f) where C : ICoordinateSpace, new()
        {
            PointCloudDrawing pointCloud = drawing.AddPointCloud(points.Length);
            foreach (PointMsg p in points)
                pointCloud.AddPoint(p.From<C>(), color, radius);
            pointCloud.Bake();
        }

        public static void DrawPointCloud<C>(Point32Msg[] points, BasicDrawing drawing, Color color, float radius = 0.01f) where C : ICoordinateSpace, new()
        {
            PointCloudDrawing pointCloud = drawing.AddPointCloud(points.Length);
            foreach (Point32Msg p in points)
                pointCloud.AddPoint(p.From<C>(), color, radius);
            pointCloud.Bake();
        }

        public static void Draw<C>(this PointCloudMsg message, BasicDrawing drawing, Color color, PointCloudVisualizerSettings cConfs) where C : ICoordinateSpace, new()
        {
            message.Draw<C>(drawing.AddPointCloud(message.points.Length), color, cConfs);
        }

        public static void Draw<C>(this PointCloudMsg message, PointCloudDrawing pointCloud, Color color, PointCloudVisualizerSettings cConfs) where C : ICoordinateSpace, new()
        {
            pointCloud.SetCapacity(message.points.Length);
            TFFrame frame = TFSystem.instance.GetTransform(message.header);

            Dictionary<string, int> channelToIdx = new Dictionary<string, int>();
            for (int i = 0; i < message.channels.Length; i++)
            {
                channelToIdx.Add(message.channels[i].name, i);
            }

            for (int i = 0; i < message.points.Length; i++)
            {
                Vector3 worldPoint = frame.TransformPoint(message.points[i].From<FLU>());

                if (cConfs.useRgbChannel)
                {
                    switch (cConfs.colorMode)
                    {
                        case ColorMode.HSV:
                            if (cConfs.rgbChannel.Length > 0)
                            {
                                float colC = message.channels[channelToIdx[cConfs.rgbChannel]].values[i];
                                color = Color.HSVToRGB(Mathf.InverseLerp(cConfs.rgbRange[0], cConfs.rgbRange[1], colC), 1, 1);
                            }
                            break;
                        case ColorMode.RGB:
                            if (cConfs.useSeparateRgb)
                            {
                                if (cConfs.rChannel.Length > 0 && cConfs.gChannel.Length > 0 && cConfs.bChannel.Length > 0)
                                {
                                    var colR = Mathf.InverseLerp(cConfs.rRange[0], cConfs.rRange[1], message.channels[channelToIdx[cConfs.rChannel]].values[i]);
                                    var r = Mathf.InverseLerp(0, 1, colR);

                                    var colG = Mathf.InverseLerp(cConfs.gRange[0], cConfs.gRange[1], message.channels[channelToIdx[cConfs.gChannel]].values[i]);
                                    var g = Mathf.InverseLerp(0, 1, colG);
<<<<<<< HEAD
                                    
                                    var colB = Mathf.InverseLerp(cConfs.bRange[0], cConfs.bRange[1], message.channels[channelToIdx[cConfs.bChannel]].values[i]);
=======

                                    var colB = Mathf.InverseLerp(cConfs.m_BRange[0], cConfs.m_BRange[1], message.channels[channelToIdx[cConfs.m_BChannel]].values[i]);
>>>>>>> 98f0ab02
                                    var b = Mathf.InverseLerp(0, 1, colB);
                                    color = new Color(r, g, b, 1);
                                }
                            }
                            else
                            {
                                // uint8 (R,G,B) values packed into the least significant 24 bits, in order.
                                byte[] rgb = BitConverter.GetBytes(message.channels[channelToIdx[cConfs.rgbChannel]].values[i]);

                                var r = Mathf.InverseLerp(0, 1, BitConverter.ToSingle(rgb, 0));
                                var g = Mathf.InverseLerp(0, 1, BitConverter.ToSingle(rgb, 8));
                                var b = Mathf.InverseLerp(0, 1, BitConverter.ToSingle(rgb, 16));
                                color = new Color(r, g, b, 1);
                            }
                            break;
                    }
                }

                var radius = cConfs.size;
                if (cConfs.useSizeChannel && cConfs.sizeChannel.Length > 0)
                {
                    var size = message.channels[channelToIdx[cConfs.sizeChannel]].values[i];
                    radius = Mathf.InverseLerp(cConfs.sizeRange[0], cConfs.sizeRange[1], size);
                }

                pointCloud.AddPoint(worldPoint, color, radius);
            }
            pointCloud.Bake();
        }

        public static void Draw<C>(this PointCloud2Msg message, BasicDrawing drawing, Color color, PointCloud2VisualizerSettings cConfs) where C : ICoordinateSpace, new()
        {
            message.Draw<C>(drawing.AddPointCloud((int)(message.data.Length / message.point_step)), color, cConfs);
        }

        public static void Draw<C>(this PointCloud2Msg message, PointCloudDrawing pointCloud, Color color, PointCloud2VisualizerSettings cConfs) where C : ICoordinateSpace, new()
        {
            Dictionary<string, int> channelToIdx = new Dictionary<string, int>();
            for (int i = 0; i < message.fields.Length; i++)
            {
                channelToIdx.Add(message.fields[i].name, i);
            }

            pointCloud.SetCapacity((int)(message.data.Length / message.point_step));
            TFFrame frame = TFSystem.instance.GetTransform(message.header);

<<<<<<< HEAD
            int xChannelOffset = (int)message.fields[channelToIdx[cConfs.xChannel]].offset;
            int yChannelOffset = (int)message.fields[channelToIdx[cConfs.yChannel]].offset;
            int zChannelOffset = (int)message.fields[channelToIdx[cConfs.zChannel]].offset;
            int rgbChannelOffset = (int)message.fields[channelToIdx[cConfs.rgbChannel]].offset;
            int rChannelOffset = (int)message.fields[channelToIdx[cConfs.rChannel]].offset;
            int gChannelOffset = (int)message.fields[channelToIdx[cConfs.gChannel]].offset;
            int bChannelOffset = (int)message.fields[channelToIdx[cConfs.bChannel]].offset;
            int sizeChannelOffset = (int)message.fields[channelToIdx[cConfs.sizeChannel]].offset;
            for (int i = 0; i < message.data.Length / message.point_step; i++) 
=======
            int xChannelOffset = (int)message.fields[channelToIdx[cConfs.m_XChannel]].offset;
            int yChannelOffset = (int)message.fields[channelToIdx[cConfs.m_YChannel]].offset;
            int zChannelOffset = (int)message.fields[channelToIdx[cConfs.m_ZChannel]].offset;
            int rgbChannelOffset = (int)message.fields[channelToIdx[cConfs.m_RgbChannel]].offset;
            int rChannelOffset = (int)message.fields[channelToIdx[cConfs.m_RChannel]].offset;
            int gChannelOffset = (int)message.fields[channelToIdx[cConfs.m_GChannel]].offset;
            int bChannelOffset = (int)message.fields[channelToIdx[cConfs.m_BChannel]].offset;
            int sizeChannelOffset = (int)message.fields[channelToIdx[cConfs.m_SizeChannel]].offset;
            for (int i = 0; i < message.data.Length / message.point_step; i++)
>>>>>>> 98f0ab02
            {
                int iPointStep = i * (int)message.point_step;
                var x = BitConverter.ToSingle(message.data, iPointStep + xChannelOffset);
                var y = BitConverter.ToSingle(message.data, iPointStep + yChannelOffset);
                var z = BitConverter.ToSingle(message.data, iPointStep + zChannelOffset);
                Vector3<C> localRosPoint = new Vector3<C>(x, y, z);
                Vector3 worldPoint = frame.TransformPoint(localRosPoint.toUnity);

                // TODO: Parse type based on PointField?
                if (cConfs.useRgbChannel)
                {
                    switch (cConfs.colorMode)
                    {
                        case ColorMode.HSV:
                            if (cConfs.rgbChannel.Length > 0)
                            {
                                int colC = BitConverter.ToInt16(message.data, (iPointStep + rgbChannelOffset));
                                color = Color.HSVToRGB(Mathf.InverseLerp(cConfs.rgbRange[0], cConfs.rgbRange[1], colC), 1, 1);
                            }
                            break;
                        case ColorMode.RGB:
                            if (cConfs.rChannel.Length > 0 && cConfs.gChannel.Length > 0 && cConfs.bChannel.Length > 0)
                            {
                                var colR = Mathf.InverseLerp(cConfs.rRange[0], cConfs.rRange[1], BitConverter.ToSingle(message.data, iPointStep + rChannelOffset));
                                var r = Mathf.InverseLerp(0, 1, colR);

                                var colG = Mathf.InverseLerp(cConfs.gRange[0], cConfs.gRange[1], BitConverter.ToSingle(message.data, iPointStep + gChannelOffset));
                                var g = Mathf.InverseLerp(0, 1, colG);
<<<<<<< HEAD
                                
                                var colB = Mathf.InverseLerp(cConfs.bRange[0], cConfs.bRange[1], BitConverter.ToSingle(message.data, iPointStep + bChannelOffset));
=======

                                var colB = Mathf.InverseLerp(cConfs.m_BRange[0], cConfs.m_BRange[1], BitConverter.ToSingle(message.data, iPointStep + bChannelOffset));
>>>>>>> 98f0ab02
                                var b = Mathf.InverseLerp(0, 1, colB);
                                color = new Color(r, g, b, 1);
                            }
                            break;
                    }
                }

                var radius = cConfs.size;

                if (cConfs.useSizeChannel)
                {
                    var size = BitConverter.ToSingle(message.data, iPointStep + sizeChannelOffset);
                    radius = Mathf.InverseLerp(cConfs.sizeRange[0], cConfs.sizeRange[1], size);
                }

                pointCloud.AddPoint(worldPoint, color, radius);
            }
            //pointCloud.Bake();
        }

        public static void Draw<C>(this MagneticFieldMsg message, BasicDrawing drawing, Color color, float lengthScale = 1) where C : ICoordinateSpace, new()
        {
            drawing.DrawArrow(Vector3.zero, message.magnetic_field.From<C>() * lengthScale, color);
        }
        public static void Draw<C>(this LaserScanMsg message, BasicDrawing drawing, LaserScanVisualizerSettings cConfs) where C : ICoordinateSpace, new()
        {
            message.Draw<C>(drawing.AddPointCloud(message.ranges.Length), cConfs);
        }

        public static void Draw<C>(this LaserScanMsg message, PointCloudDrawing pointCloud, LaserScanVisualizerSettings cConfs) where C: ICoordinateSpace, new()
        {
            pointCloud.SetCapacity(message.ranges.Length);
            TFFrame frame = TFSystem.instance.GetTransform(message.header);
            // negate the angle because ROS coordinates are right-handed, unity coordinates are left-handed
            float angle = -message.angle_min;
            for (int i = 0; i < message.ranges.Length; i++)
            {
                var radius = cConfs.pointRadius;
                Vector3 localPoint = Quaternion.Euler(0, Mathf.Rad2Deg * angle, 0) * Vector3.forward * message.ranges[i];
                Vector3 worldPoint = frame.TransformPoint(localPoint);
                Color c = Color.HSVToRGB(Mathf.InverseLerp(message.range_min, message.range_max, message.ranges[i]), 1, 1);

                if (cConfs.useIntensitySize && message.intensities.Length > 0)
                {
                    radius = Mathf.InverseLerp(cConfs.sizeRange[0], cConfs.sizeRange[1], message.intensities[i]);
                }
                pointCloud.AddPoint(worldPoint, c, radius);
                angle -= message.angle_increment;
            }
            pointCloud.Bake();
        }

        public static void Draw<C>(this MarkerMsg marker, BasicDrawing drawing) where C : ICoordinateSpace, new()
        {
            switch (marker.type)
            {
                case MarkerMsg.ARROW:
                    Vector3 startPoint;
                    Vector3 endPoint;
                    if (marker.points.Length >= 2)
                    {
                        startPoint = marker.points[0].From<C>();
                        endPoint = marker.points[1].From<C>();

                        float arrowheadGradient = 0.5f;
                        if (marker.scale.z != 0)
                            arrowheadGradient = (float)(marker.scale.y / marker.scale.z);

                        drawing.DrawArrow(startPoint, endPoint, marker.color.ToUnityColor(),
                            (float)marker.scale.x, (float)(marker.scale.y / marker.scale.x), arrowheadGradient);
                    }
                    else
                    {
                        startPoint = marker.pose.position.From<C>();
                        endPoint = startPoint + marker.pose.orientation.From<C>() * Vector3.forward * (float)marker.scale.x;

                        drawing.DrawArrow(startPoint, endPoint, marker.color.ToUnityColor(), (float)marker.scale.y);
                    }
                    break;
                case MarkerMsg.CUBE:
                    drawing.DrawCuboid(marker.pose.position.From<C>(), marker.scale.From<C>() * 0.5f, marker.pose.orientation.From<C>(), marker.color.ToUnityColor());
                    break;
                case MarkerMsg.SPHERE:
                    drawing.DrawSpheroid(marker.pose.position.From<C>(), marker.scale.From<C>() * 0.5f, marker.pose.orientation.From<C>(), marker.color.ToUnityColor());
                    break;
                case MarkerMsg.CYLINDER:
                    drawing.transform.position = marker.pose.position.From<C>();
                    drawing.transform.rotation = marker.pose.orientation.From<C>();
                    drawing.transform.localScale = marker.scale.From<C>();
                    drawing.DrawCylinder(new Vector3(0, -0.5f, 0), new Vector3(0, 0.5f, 0), marker.color.ToUnityColor(), 0.5f);
                    break;
                case MarkerMsg.LINE_STRIP:
                    drawing.transform.position = marker.pose.position.From<C>();
                    drawing.transform.rotation = marker.pose.orientation.From<C>();
                    if (marker.colors.Length == marker.points.Length)
                    {
                        drawing.DrawLineStrip(marker.points.Select(p => p.From<C>()).ToArray(), marker.colors.Select(c=>(Color32)c.ToUnityColor()).ToArray(), (float)marker.scale.x);
                    }
                    else
                    {
                        drawing.DrawLineStrip(marker.points.Select(p => p.From<C>()).ToArray(), marker.color.ToUnityColor(), (float)marker.scale.x);
                    }
                    break;
                case MarkerMsg.LINE_LIST:
                    drawing.transform.position = marker.pose.position.From<C>();
                    drawing.transform.rotation = marker.pose.orientation.From<C>();
                    if (marker.colors.Length == marker.points.Length)
                    {
                        drawing.DrawLines(marker.points.Select(p => p.From<C>()).ToArray(), marker.colors.Select(c => (Color32)c.ToUnityColor()).ToArray(), (float)marker.scale.x);
                    }
                    else
                    {
                        drawing.DrawLines(marker.points.Select(p => p.From<C>()).ToArray(), marker.color.ToUnityColor(), (float)marker.scale.x);
                    }
                    break;
                case MarkerMsg.CUBE_LIST:
                    {
                        drawing.transform.position = marker.pose.position.From<C>();
                        drawing.transform.rotation = marker.pose.orientation.From<C>();
                        Vector3 cubeScale = marker.scale.From<C>() * 0.5f;
                        if (marker.colors.Length == marker.points.Length)
                        {
                            for (int Idx = 0; Idx < marker.points.Length; ++Idx)
                            {
                                drawing.DrawCuboid(marker.points[Idx].From<C>(), cubeScale, marker.colors[Idx].ToUnityColor());
                            }
                        }
                        else
                        {
                            Color32 color = marker.color.ToUnityColor();
                            for (int Idx = 0; Idx < marker.points.Length; ++Idx)
                            {
                                drawing.DrawCuboid(marker.points[Idx].From<C>(), cubeScale, color);
                            }
                        }
                    }
                    break;
                case MarkerMsg.SPHERE_LIST:
                    {
                        drawing.transform.position = marker.pose.position.From<C>();
                        drawing.transform.rotation = marker.pose.orientation.From<C>();
                        Vector3 radii = marker.scale.From<C>() * 0.5f;
                        if (marker.colors.Length == marker.points.Length)
                        {
                            for (int Idx = 0; Idx < marker.points.Length; ++Idx)
                            {
                                drawing.DrawSpheroid(marker.points[Idx].From<C>(), radii, Quaternion.identity, marker.colors[Idx].ToUnityColor());
                            }
                        }
                        else
                        {
                            Color32 color = marker.color.ToUnityColor();
                            for (int Idx = 0; Idx < marker.points.Length; ++Idx)
                            {
                                drawing.DrawSpheroid(marker.points[Idx].From<C>(), radii, Quaternion.identity, color);
                            }
                        }
                    }
                    break;
                case MarkerMsg.POINTS:
                    {
                        PointCloudDrawing cloud = drawing.AddPointCloud(marker.points.Length);
                        cloud.transform.position = marker.pose.position.From<C>();
                        cloud.transform.rotation = marker.pose.orientation.From<C>();
                        float radius = (float)marker.scale.x;
                        if (marker.colors.Length == marker.points.Length)
                        {
                            for(int Idx = 0; Idx < marker.points.Length; ++Idx)
                            {
                                cloud.AddPoint(marker.points[Idx].From<C>(), marker.colors[Idx].ToUnityColor(), radius);
                            }
                        }
                        else
                        {
                            Color32 color = marker.color.ToUnityColor();
                            for (int Idx = 0; Idx < marker.points.Length; ++Idx)
                            {
                                cloud.AddPoint(marker.points[Idx].From<C>(), color, radius);
                            }
                        }
                        cloud.Bake();
                    }
                    break;
                case MarkerMsg.TEXT_VIEW_FACING:
                    drawing.DrawLabel(marker.text, marker.pose.position.From<C>(), marker.color.ToUnityColor());
                    break;
                case MarkerMsg.MESH_RESOURCE:
                    break;
                case MarkerMsg.TRIANGLE_LIST:
                    {
                        drawing.transform.position = marker.pose.position.From<C>();
                        drawing.transform.rotation = marker.pose.orientation.From<C>();
                        float radius = (float)marker.scale.x;
                        if (marker.colors.Length == marker.points.Length)
                        {
                            for (int Idx = 2; Idx < marker.points.Length; Idx+=3)
                            {
                                drawing.DrawTriangle(
                                    marker.points[Idx - 2].From<C>(),
                                    marker.points[Idx - 1].From<C>(),
                                    marker.points[Idx].From<C>(),
                                    marker.colors[Idx - 2].ToUnityColor(),
                                    marker.colors[Idx - 1].ToUnityColor(),
                                    marker.colors[Idx].ToUnityColor());
                            }
                        }
                        else
                        {
                            Color32 color = marker.color.ToUnityColor();
                            for (int Idx = 2; Idx < marker.points.Length; Idx+=3)
                            {
                                drawing.DrawTriangle(
                                    marker.points[Idx-2].From<C>(),
                                    marker.points[Idx-1].From<C>(),
                                    marker.points[Idx].From<C>(),
                                    color);
                            }
                        }
                    }
                    break;
            }
        }

        public static void Draw<C>(this MeshMsg message, BasicDrawing drawing, Color color, GameObject origin = null) where C : ICoordinateSpace, new()
        {
            Mesh mesh = new Mesh();
            mesh.vertices = message.vertices.Select(v => v.From<C>()).ToArray();
            mesh.triangles = message.triangles.SelectMany(tri => tri.vertex_indices.Select(i => (int)i)).ToArray();
            if (origin != null)
                drawing.DrawMesh(mesh, origin.transform, color);
            else
                drawing.DrawMesh(mesh, Vector3.zero, Quaternion.identity, Vector3.one, color);
        }

        public static void Draw<C>(this MultiEchoLaserScanMsg message, BasicDrawing drawing, MultiEchoLaserScanVisualizerSettings cConfs) where C : ICoordinateSpace, new()
        {
            message.Draw<C>(drawing.AddPointCloud(message.ranges.Length), cConfs);
        }

        public static void Draw<C>(this MultiEchoLaserScanMsg message, PointCloudDrawing pointCloud, MultiEchoLaserScanVisualizerSettings cConfs) where C: ICoordinateSpace, new()
        {
            pointCloud.SetCapacity(message.ranges.Length * message.ranges[0].echoes.Length);
            TFFrame frame = TFSystem.instance.GetTransform(message.header);
            // negate the angle because ROS coordinates are right-handed, unity coordinates are left-handed
            float angle = -message.angle_min;
            // foreach(MLaserEcho echo in message.ranges)
            for (int i = 0; i < message.ranges.Length; i++)
            {
                var echoes = message.ranges[i].echoes;
                // foreach (float range in echo.echoes)
                for (int j = 0; j < echoes.Length; j++)
                {
                    Vector3 localPoint = Quaternion.Euler(0, Mathf.Rad2Deg * angle, 0) * Vector3.forward * echoes[j];
                    Vector3 worldPoint = frame.TransformPoint(localPoint);
                    Color c = Color.HSVToRGB(Mathf.InverseLerp(message.range_min, message.range_max, echoes[j]), 1, 1);

                    var radius = cConfs.pointRadius;

                    if (message.intensities.Length > 0 && cConfs.useIntensitySize)
                    {
                        radius = Mathf.InverseLerp(cConfs.sizeRange[0], cConfs.sizeRange[1], message.intensities[i].echoes[j]);
                    }

                    pointCloud.AddPoint(worldPoint, c, radius);
                }
                angle -= message.angle_increment;
            }
            pointCloud.Bake();
        }

        static Mesh s_OccupancyGridMesh;
        static Material s_OccupancyGridMaterial = new Material(Shader.Find("Unlit/Color"));

        public static void Draw<C>(this OccupancyGridMsg message, BasicDrawing drawing) where C : ICoordinateSpace, new()
        {
            Vector3 origin = message.info.origin.position.From<C>();
            Quaternion rotation = message.info.origin.orientation.From<C>();
            int width = (int)message.info.width;
            int height = (int)message.info.height;
            float scale = message.info.resolution;

            if (s_OccupancyGridMesh == null)
            {
                s_OccupancyGridMesh = new Mesh();
                s_OccupancyGridMesh.vertices = new Vector3[] { Vector3.zero, new Vector3(0, 0, 1), new Vector3(1, 0, 1), new Vector3(1, 0, 0) };
                s_OccupancyGridMesh.uv = new Vector2[] { Vector2.zero, Vector2.up, Vector2.one, Vector2.right };
                s_OccupancyGridMesh.triangles = new int[] { 0, 1, 2, 2, 3, 0, };
                s_OccupancyGridMaterial = new Material(Shader.Find("Unlit/OccupancyGrid"));
            }

            Texture2D gridTexture = new Texture2D(width, height, TextureFormat.R8, true);
            gridTexture.wrapMode = TextureWrapMode.Clamp;
            gridTexture.filterMode = FilterMode.Point;
            gridTexture.SetPixelData(message.data, 0);
            gridTexture.Apply();

            Material gridMaterial = new Material(s_OccupancyGridMaterial);
            gridMaterial.mainTexture = gridTexture;

            drawing.DrawMesh(s_OccupancyGridMesh, origin - rotation * new Vector3(scale * 0.5f, 0, scale * 0.5f), rotation, new Vector3(width * scale, 1, height * scale), gridMaterial);
        }

<<<<<<< HEAD
        public static void Draw<C>(this MOdometry message, BasicDrawing drawing, Color color, GameObject origin, float lengthScale = 1, float sphereRadius = 1, float thickness = 0.01f) where C : ICoordinateSpace, new()
        {
            // TODO
            TFFrame frame = TFSystem.instance.GetTransform(message.header);
            Vector3 pos = frame.TransformPoint(message.pose.pose.position.From<C>());
            if (origin != null)
            {
                pos += origin.transform.position;
            }
            message.pose.pose.Draw<C>(drawing);
            message.twist.twist.Draw<C>(drawing, color, pos, lengthScale, sphereRadius, thickness);
        }

        public static void Draw<C>(this MPath message, BasicDrawing drawing, Color color, float thickness = 0.1f) where C : ICoordinateSpace, new()
=======
        public static void Draw<C>(this PathMsg message, BasicDrawing drawing, Color color, float thickness = 0.1f) where C : ICoordinateSpace, new()
>>>>>>> 98f0ab02
        {
            drawing.DrawPath(message.poses.Select(pose => pose.pose.position.From<C>()), color, thickness);
        }

        public static void Draw<C>(this PlaneMsg message, BasicDrawing drawing, Color color, GameObject center = null, float size = 10.0f) where C : ICoordinateSpace, new()
        {
            message.Draw<C>(drawing, color, (center != null) ? center.transform.position : Vector3.zero, size);
        }

        public static void Draw<C>(this PlaneMsg message, BasicDrawing drawing, Color color, Vector3 origin, float size = 10.0f) where C : ICoordinateSpace, new()
        {
            Vector3 normal = new Vector3<C>((float)message.coef[0], (float)message.coef[1], (float)message.coef[2]).toUnity;
            float d = (float)message.coef[3];

            float normalScale = (Vector3.Dot(normal, origin) + d) / normal.sqrMagnitude;
            Vector3 center = origin - normal * normalScale;

            Vector3 forward = (Mathf.Abs(normal.x) > Mathf.Abs(normal.y)) ? Vector3.Cross(normal, Vector3.up).normalized : Vector3.Cross(normal, Vector3.right).normalized;
            Vector3 side = Vector3.Cross(normal, forward).normalized;
            Vector3 diagonalA = (forward + side) * size;
            Vector3 diagonalB = (forward - side) * size;
            drawing.DrawQuad(center - diagonalA, center + diagonalB, center + diagonalA, center - diagonalB, color, true);
        }

        public static void Draw<C>(this PointMsg message, BasicDrawing drawing, Color color, string label, float size = 0.01f) where C : ICoordinateSpace, new()
        {
            drawing.DrawPoint(message.From<C>(), color, size);
            drawing.DrawLabel(label, message.From<C>(), color, size * 1.5f);
        }

        public static void Draw<C>(this PointMsg message, BasicDrawing drawing, Color color, float size = 0.01f) where C : ICoordinateSpace, new()
        {
            drawing.DrawPoint(message.From<C>(), color, size);
        }

        public static void Draw<C>(this Point32Msg message, BasicDrawing drawing, Color color, string label, float size = 0.01f) where C : ICoordinateSpace, new()
        {
            drawing.DrawPoint(message.From<C>(), color, size);
            drawing.DrawLabel(label, message.From<C>(), color, size * 1.5f);
        }

        public static void Draw<C>(this Point32Msg message, BasicDrawing drawing, Color color, float size = 0.01f) where C : ICoordinateSpace, new()
        {
            drawing.DrawPoint(message.From<C>(), color, size);
        }

        public static void Draw<C>(this PolygonMsg message, BasicDrawing drawing, Color color, float thickness = 0.01f) where C : ICoordinateSpace, new()
        {
            Vector3 prevPos = message.points[message.points.Length - 1].From<C>();
            foreach (Point32Msg p in message.points)
            {
                Vector3 curPos = p.From<C>();
                drawing.DrawLine(prevPos, curPos, color, thickness);
                prevPos = curPos;
            }
        }

        public static void Draw<C>(this PoseMsg message, BasicDrawing drawing, float size = 0.1f, bool drawUnityAxes = false) where C : ICoordinateSpace, new()
        {
            DrawAxisVectors<C>(
                drawing,
                new Vector3Msg(message.position.x, message.position.y, message.position.z),
                message.orientation,
                size,
                drawUnityAxes
            );
        }

        public static void Draw<C>(this PoseArrayMsg message, BasicDrawing drawing, float size = 0.1f, bool drawUnityAxes = false) where C : ICoordinateSpace, new()
        {
            foreach (PoseMsg pose in message.poses)
            {
                pose.Draw<C>(drawing, size, drawUnityAxes);
            }
        }

        public static void Draw<C>(this QuaternionMsg message, BasicDrawing drawing, GameObject drawAtPosition = null, float size = 0.1f, bool drawUnityAxes = false)
    where C : ICoordinateSpace, new()
        {
            Vector3 position = drawAtPosition != null ? drawAtPosition.transform.position : Vector3.zero;
            DrawAxisVectors<C>(drawing, position.To<C>(), message, size, drawUnityAxes);
        }

        public static void Draw<C>(this QuaternionMsg message, BasicDrawing drawing, Vector3 position, float size = 0.1f, bool drawUnityAxes = false)
            where C : ICoordinateSpace, new()
        {
            DrawAxisVectors<C>(drawing, position.To<C>(), message, size, drawUnityAxes);
        }

        public static void Draw<C>(this RangeMsg message, BasicDrawing drawing, Color color, float size = 0.1f, bool drawUnityAxes = false)
            where C : ICoordinateSpace, new()
        {
            TFFrame frame = TFSystem.instance.GetTransform(message.header);

            var s = Mathf.Asin(message.field_of_view);
            var c = Mathf.Acos(message.field_of_view);
            Color col = Color.HSVToRGB(Mathf.InverseLerp(message.min_range, message.max_range, message.range), 1, 1);

            Vector3 end = new Vector3(message.range * c, 0, message.range * s);
            Matrix4x4 matrix = Matrix4x4.TRS(Vector3.zero, frame.rotation, Vector3.one);
            end = matrix.MultiplyPoint(end);

            drawing.DrawCone(frame.translation + end, frame.translation, col, Mathf.Rad2Deg * message.field_of_view / 2);
        }

        public static void Draw<C>(this SolidPrimitiveMsg message, BasicDrawing drawing, Color color, GameObject origin = null)
            where C : ICoordinateSpace, new()
        {
            Vector3 originPosition = origin != null ? origin.transform.position : Vector3.zero;
            Quaternion originRotation = origin != null ? origin.transform.rotation : Quaternion.identity;
            switch (message.type)
            {
                case SolidPrimitiveMsg.BOX:
                    drawing.DrawCuboid(
                        originPosition,
                        new Vector3<C>(
                            (float)message.dimensions[SolidPrimitiveMsg.BOX_X] * 0.5f,
                            (float)message.dimensions[SolidPrimitiveMsg.BOX_Y] * 0.5f,
                            (float)message.dimensions[SolidPrimitiveMsg.BOX_Z] * 0.5f).toUnity,
                        originRotation,
                        color
                    );
                    break;
                case SolidPrimitiveMsg.SPHERE:
                    drawing.DrawSphere(originPosition, color, (float)message.dimensions[SolidPrimitiveMsg.SPHERE_RADIUS]);
                    break;
                case SolidPrimitiveMsg.CYLINDER:
                    Vector3 cylinderAxis = originRotation * Vector3.up * (float)message.dimensions[SolidPrimitiveMsg.CYLINDER_HEIGHT] * 0.5f;
                    drawing.DrawCylinder(originPosition - cylinderAxis, originPosition + cylinderAxis, color, (float)message.dimensions[SolidPrimitiveMsg.CYLINDER_RADIUS]);
                    break;
                case SolidPrimitiveMsg.CONE:
                    Vector3 coneAxis = originRotation * Vector3.up * (float)message.dimensions[SolidPrimitiveMsg.CONE_HEIGHT] * 0.5f;
                    drawing.DrawCone(originPosition - coneAxis, originPosition + coneAxis, color, (float)message.dimensions[SolidPrimitiveMsg.CONE_RADIUS]);
                    break;
            }
        }

        public static void Draw<C>(this TransformMsg transform, BasicDrawing drawing, float size = 0.01f, bool drawUnityAxes = false) where C : ICoordinateSpace, new()
        {
            transform.rotation.Draw<C>(drawing, transform.translation.From<C>(), size, drawUnityAxes);
        }

<<<<<<< HEAD
        public static void Draw<C>(this MTwist message, BasicDrawing drawing, Color color, Vector3 origin, float lengthScale = 1, float sphereRadius = 1, float thickness = 0.01f) where C : ICoordinateSpace, new()
        {
            drawing.DrawArrow(origin, origin + message.linear.From<C>() * lengthScale, color, thickness);
            DrawAngularVelocityArrow(drawing, message.angular.From<C>(), origin, color, sphereRadius, thickness);
        }

        public static void Draw<C>(this MVector3 message, BasicDrawing drawing, Color color, string label, float size = 0.01f) where C : ICoordinateSpace, new()
=======
        public static void Draw<C>(this Vector3Msg message, BasicDrawing drawing, Color color, string label, float size = 0.01f) where C : ICoordinateSpace, new()
>>>>>>> 98f0ab02
        {
            Vector3 point = message.From<C>();
            drawing.DrawPoint(point, color, size);
            drawing.DrawLabel(label, point, color, size * 1.5f);
        }

        public static void Draw<C>(this Vector3Msg message, BasicDrawing drawing, Color color, float size = 0.01f) where C : ICoordinateSpace, new()
        {
            drawing.DrawPoint(message.From<C>(), color, size);
        }

        public static void Draw<C>(this Vector3Msg message, BasicDrawing drawing, GameObject origin, Color color, string label, float size = 0.01f) where C : ICoordinateSpace, new()
        {
            Vector3 point = message.From<C>();
            if (origin != null)
                point = origin.transform.TransformPoint(point);
            drawing.DrawPoint(point, color, size);
            drawing.DrawLabel(label, point, color, size * 1.5f);
        }
        
        public static void Draw<C>(this MWrench message, BasicDrawing drawing, Color color, Vector3 origin, float lengthScale = 1, float sphereRadius = 1, float thickness = 0.01f) where C : ICoordinateSpace, new()
        {
            drawing.DrawArrow(origin, origin + message.force.From<C>() * lengthScale, color, thickness);
            DrawAngularVelocityArrow(drawing, message.torque.From<C>(), origin, color, sphereRadius, thickness);
        }

        public static void DrawAngularVelocityArrow(BasicDrawing drawing, Vector3 angularVelocity, Vector3 sphereCenter, Color32 color, float sphereRadius = 1.0f, float arrowThickness = 0.01f)
        {
            DrawRotationArrow(drawing, angularVelocity.normalized, angularVelocity.magnitude * Mathf.Rad2Deg, sphereCenter, color, sphereRadius, arrowThickness);
        }

        public static void DrawRotationArrow(BasicDrawing drawing, Quaternion rotation, Vector3 sphereCenter, Color32 color, float sphereRadius = 1.0f, float arrowThickness = 0.01f)
        {
            Vector3 axis;
            float angleDegrees;
            rotation.ToAngleAxis(out angleDegrees, out axis);
            DrawRotationArrow(drawing, axis, angleDegrees, sphereCenter, color, sphereRadius, arrowThickness);
        }

        public static void DrawRotationArrow(BasicDrawing drawing, Vector3 rotationAxis, float rotationDegrees, Vector3 sphereCenter, Color32 color, float sphereRadius = 1.0f, float arrowThickness = 0.01f)
        {
            Vector3 startVector = Vector3.Cross(Vector3.up, rotationAxis);
            if (startVector.sqrMagnitude < 0.01f)
                startVector = Vector3.forward;

            float degreesPerStep = 10.0f; // approximately
            int numSteps = Mathf.Max((int)(rotationDegrees / degreesPerStep), 2);
            float pushOutPerStep = 0;
            if (rotationDegrees > 360)
            {
                float pushOutFinal = arrowThickness * 6 * rotationDegrees / 360;
                pushOutPerStep = pushOutFinal / numSteps;
            }

            Quaternion deltaRotation = Quaternion.AngleAxis(rotationDegrees / (float)numSteps, rotationAxis);
            List<Vector3> points = new List<Vector3>();

            Quaternion currentRotation = Quaternion.LookRotation(startVector);
            for (int step = 0; step < numSteps; ++step)
            {
                points.Add(sphereCenter + currentRotation * Vector3.forward * sphereRadius);
                currentRotation = deltaRotation * currentRotation;
                sphereRadius += pushOutPerStep;
            }

            drawing.DrawLineStrip(points.ToArray(), color, arrowThickness);
            drawing.DrawArrow(points[points.Count - 1], sphereCenter + currentRotation * Vector3.forward * sphereRadius, color, arrowThickness);
        }

        public static void GUI(this AccelMsg message)
        {
            message.linear.GUI("Linear");
            message.angular.GUI("Angular");
        }

        public static void GUI(this ColorRGBAMsg message, bool withText = true)
        {
            Color oldBackgroundColor = UnityEngine.GUI.color;

            GUILayout.BeginHorizontal();
            UnityEngine.GUI.backgroundColor = message.ToUnityColor();
            GUILayout.Box("", s_ColorSwatchStyle);
            UnityEngine.GUI.backgroundColor = oldBackgroundColor;
            if (withText)
                GUILayout.Label($"R{message.r} G{message.g} B{message.b} A{message.a}");
            GUILayout.EndHorizontal();
        }

        static string[] s_DiagnosticLevelTable = new string[]
        {
            "OK","WARN","ERROR","STALE"
        };

        public static void GUI(this DiagnosticStatusMsg message)
        {
            string status = (message.level >= 0 && message.level < s_DiagnosticLevelTable.Length) ? s_DiagnosticLevelTable[message.level] : "INVALID";
            GUILayout.Label(message.hardware_id.Length > 0 ? $"Status of {message.name}|{message.hardware_id}: {status}" : $"Status of {message.name}: {status}");
            GUILayout.Label(message.message);
            foreach (MKeyValue keyValue in message.values)
            {
                GUILayout.Label($"   {keyValue.key}: {keyValue.value}");
            }
        }

        public static void GUI(this DiagnosticArrayMsg message)
        {
            message.header.GUI();
            foreach (DiagnosticStatusMsg status in message.status)
                status.GUI();
        }

        static string[] s_GoalStatusTable = new string[]
        {
            "PENDING","ACTIVE","PREEMPTED","SUCCEEDED","ABORTED","REJECTED","PREEMPTING","RECALLING","RECALLED","LOST"
        };

<<<<<<< HEAD
        public static void GUI(this MGoalID message)
        {
            message.stamp.GUI();
            GUILayout.Label($"ID: {message.id}");
        }

        public static void GUI(this MGoalStatus message)
=======
        public static void GUI(this GoalStatusMsg message)
>>>>>>> 98f0ab02
        {
            string status = (message.status >= 0 && message.status < s_GoalStatusTable.Length) ? s_GoalStatusTable[message.status] : $"INVALID({message.status})";
            GUILayout.Label($"Status: {message.goal_id} = {status}");
            GUILayout.Label(message.text);
        }

        public static void GUI(this GoalStatusArrayMsg message)
        {
            message.header.GUI();
            foreach (GoalStatusMsg status in message.status_list)
                status.GUI();
        }

        public static void GUI(this HeaderMsg message)
        {
#if !ROS2
            GUILayout.Label($"<{message.seq} {message.frame_id} {message.stamp.ToTimestampString()}>");
#else
            GUILayout.Label($"<{message.frame_id} {message.stamp.ToTimestampString()}>");
#endif

        }

        public static void GUITexture(this Texture2D tex)
        {
            // TODO: Rescale/recenter image based on window height/width
            if (tex != null)
            {
                var origRatio = tex.width / (float)tex.height;
                UnityEngine.GUI.Box(GUILayoutUtility.GetAspectRect(origRatio), tex);
            }
        }

        public static void GUI(this InertiaMsg message)
        {
            GUILayout.Label($"Mass: {message.m}kg");
            message.com.GUI();
            GUILayout.BeginHorizontal();
            GUILayout.Label(message.ixx.ToString());
            GUILayout.Label(message.ixy.ToString());
            GUILayout.Label(message.ixz.ToString());
            GUILayout.EndHorizontal();
            GUILayout.BeginHorizontal();
            GUILayout.Label(message.ixy.ToString());
            GUILayout.Label(message.iyy.ToString());
            GUILayout.Label(message.iyz.ToString());
            GUILayout.EndHorizontal();
            GUILayout.BeginHorizontal();
            GUILayout.Label(message.ixz.ToString());
            GUILayout.Label(message.iyz.ToString());
            GUILayout.Label(message.izz.ToString());
            GUILayout.EndHorizontal();
        }

        public static void GUI(this JoyFeedbackMsg message)
        {
            GUILayout.Label($"Type: {(JoyFeedback_Type_Constants)message.type}\nID: {message.id}\nIntensity: {message.intensity}");
        }

        public static void GUI(this MapMetaDataMsg message)
        {
            GUILayout.Label($"Load time: {message.map_load_time.ToTimestampString()}");
            GUILayout.Label($"Resolution: {message.resolution}");
            GUILayout.Label($"Size: {message.width}x{message.height}");
            message.origin.GUI();
        }

        public static void GUI(this MeshMsg message)
        {
            foreach (PointMsg p in message.vertices)
                p.GUI();
            foreach (MeshTriangleMsg tri in message.triangles)
                tri.GUI();
        }

        public static void GUI(this MeshTriangleMsg message)
        {
            string text = "[" + String.Join(", ", message.vertex_indices.Select(i => i.ToString()).ToArray()) + "]";
            GUILayout.Label(text);
        }

        public static void GUI(this NavSatStatusMsg message)
        {
            GUILayout.Label($"Status: {(NavSatStatus_Type_Constants)message.status}\nService: {(NavSatStatus_Service_Constants)message.service}");
        }

        public static void GUI(this PointMsg message, string name)
        {
            string body = $"[{message.x:F2}, {message.y:F2}, {message.z:F2}]";
            if (name == null || name == "")
                GUILayout.Label(body);
            else
                GUILayout.Label($"{name}: {body}");
        }

        public static void GUI(this PointMsg message)
        {
            GUILayout.Label($"[{message.x:F2}, {message.y:F2}, {message.z:F2}]");
        }

        public static void GUI(this Point32Msg message, string name)
        {
            string body = $"[{message.x:F2}, {message.y:F2}, {message.z:F2}]";
            if (name == null || name == "")
                GUILayout.Label(body);
            else
                GUILayout.Label($"{name}: {body}");
        }

        public static void GUI(this Point32Msg message)
        {
            GUILayout.Label($"[{message.x:F2}, {message.y:F2}, {message.z:F2}]");
        }

        public static void GUI(this PointFieldMsg message)
        {
            GUILayout.Label($"Name: {message.name}\nDatatype: {(PointField_Format_Constants)message.datatype}");
            if (message.count > 1)
                GUILayout.Label($"Count: {message.count}");
        }

        public static void GUI(this PolygonMsg message)
        {
            GUILayout.Label($"({message.points.Length} points):");
            foreach (Point32Msg p in message.points)
                GUI(p);
        }

<<<<<<< HEAD
        public static void GUI(this MPose message, string name="")
=======
        public static void GUI(this PoseMsg message)
>>>>>>> 98f0ab02
        {
            if (name.Length > 0)
            {
                GUILayout.Label(name);
            }
            message.position.GUI("Position");
            message.orientation.GUI("Orientation");
        }

        public static void GUI(this PoseArrayMsg message)
        {
            GUI(message.header);
            for (int Idx = 0; Idx < message.poses.Length; ++Idx)
            {
                PoseMsg pose = message.poses[Idx];
                pose.position.GUI($"[{Idx}] Position");
                pose.orientation.GUI("Orientation");
            }
        }

        public static void GUI(this QuaternionMsg message, string label)
        {
            if (label != "" && label != null)
                label += ": ";
            GUILayout.Label($"{label}[{message.x:F2}, {message.y:F2}, {message.z:F2}, {message.w:F2}]");
        }

        public static void GUI(this QuaternionMsg message)
        {
            GUILayout.Label($"[{message.x:F2}, {message.y:F2}, {message.z:F2}, {message.w:F2}]");
        }

        public static void GUI(this RegionOfInterestMsg message, Texture2D tex)
        {
            if (tex != null)
            {
                var ratio = (float)tex.width / (float)tex.height;
                UnityEngine.GUI.Box(GUILayoutUtility.GetAspectRect(ratio), tex);
            }
            GUILayout.Label($"x_offset: {message.x_offset}\ny_offset: {message.y_offset}\nHeight: {message.height}\nWidth: {message.width}\nDo rectify: {message.do_rectify}");
        }

        public static void GUI(this SelfTestResponse message)
        {
            string pass = message.passed != 0 ? "OK" : "FAIL";
            GUILayout.Label($"Self test {message.id}: {pass}");
            foreach (DiagnosticStatusMsg status in message.status)
                status.GUI();
        }

        public static void GUI(this SolidPrimitiveMsg message)
        {
            switch (message.type)
            {
                case SolidPrimitiveMsg.BOX:
                    GUILayout.Label($"SolidPrimitive BOX\n[X:{message.dimensions[SolidPrimitiveMsg.BOX_X]}, Y:{message.dimensions[SolidPrimitiveMsg.BOX_Y]}, Z:{message.dimensions[SolidPrimitiveMsg.BOX_Z]}]");
                    break;
                case SolidPrimitiveMsg.SPHERE:
                    GUILayout.Label($"SolidPrimitive SPHERE\nRadius: {message.dimensions[SolidPrimitiveMsg.SPHERE_RADIUS]}");
                    break;
                case MSolidPrimitive.CYLINDER:
                    GUILayout.Label($"SolidPrimitive CYLINDER\nHeight: {message.dimensions[MSolidPrimitive.CYLINDER_HEIGHT]}\nRadius: {message.dimensions[MSolidPrimitive.CYLINDER_RADIUS]}");
                    break;
                case MSolidPrimitive.CONE:
                    GUILayout.Label($"SolidPrimitive CONE\nHeight: {message.dimensions[MSolidPrimitive.CONE_HEIGHT]}\nRadius: {message.dimensions[MSolidPrimitive.CONE_RADIUS]}");
                    break;
                default:
                    GUILayout.Label($"INVALID shape {message.type}!?");
                    break;
            }
        }

        public static void GUI(this TimeMsg message)
        {
            GUILayout.Label(message.ToTimestampString());
        }

        public static void GUI(this TransformMsg message)
        {
            message.translation.GUI("Translation");
            message.rotation.GUI("Rotation");
        }

<<<<<<< HEAD
        public static void GUI(this MTwist message, string name="")
=======
        public static void GUI(this TwistMsg message)
>>>>>>> 98f0ab02
        {
            if (name.Length > 0)
            {
                GUILayout.Label(name);
            }
            message.linear.GUI("Linear");
            message.angular.GUI("Angular");
        }

        public static void GUI(this Vector3Msg message, string name)
        {
            string body = $"[{message.x:F2}, {message.y:F2}, {message.z:F2}]";
            if (name == null || name == "")
                GUILayout.Label(body);
            else
                GUILayout.Label($"{name}: {body}");
        }

        public static void GUI(this Vector3Msg message)
        {
            GUILayout.Label($"[{message.x:F2}, {message.y:F2}, {message.z:F2}]");
        }

        public static void GUI(this WrenchMsg message)
        {
            message.force.GUI("Force");
            message.torque.GUI("Torque");
        }

        public static void GUIGrid<T>(T[] data, int width, ref bool view)
        {
            view = GUILayout.Toggle(view, "View matrix");
            if (!view) return;

            int dataIndex = 0;
            while (dataIndex < data.Length)
            {
                GUILayout.BeginHorizontal();
                for (int Idx = 0; Idx < width && dataIndex < data.Length; ++Idx)
                {
                    GUILayout.Label(data[dataIndex].ToString());
                    dataIndex++;
                }
                GUILayout.EndHorizontal();
            }
        }

        public static void GUIGrid<T>(T[] data, int width, string name, ref bool view)
        {
            view = GUILayout.Toggle(view, $"View {name} matrix");
            if (!view) return;

            int dataIndex = 0;
            GUILayout.Label(name);
            while (dataIndex < data.Length)
            {
                GUILayout.BeginHorizontal();
                for (int Idx = 0; Idx < width && dataIndex < data.Length; ++Idx)
                {
                    GUILayout.Label(data[dataIndex].ToString());
                    dataIndex++;
                }
                GUILayout.EndHorizontal();
            }
        }

        static readonly GUIStyle s_ColorSwatchStyle = new GUIStyle
        {
            normal = new GUIStyleState { background = Texture2D.whiteTexture },
            fixedWidth = 25,
            fixedHeight = 25
        };

        public static void GUIMultiArray<T>(this MultiArrayLayoutMsg layout, T[] data, ref bool tabulate)
        {
            tabulate = GUILayout.Toggle(tabulate, "Table view");
            GUIMultiArray(layout, data, tabulate);
        }

        static GUIStyle s_ArrayContainerStyle;

        public static void GUIMultiArray<T>(this MultiArrayLayoutMsg layout, T[] data, bool tabulate = true)
        {
            if (s_ArrayContainerStyle == null)
            {
                s_ArrayContainerStyle = UnityEngine.GUI.skin.GetStyle("box");
            }
            GUIMultiArrayLevel(data, layout, layout.data_offset, 0, tabulate);
        }

        static void GUIMultiArrayLevel<T>(T[] data, MultiArrayLayoutMsg layout, uint dataIndex, int depth, bool tabulate)
        {
            uint size = layout.dim[depth].size;
            if (layout.dim.Length > depth + 1)
            {
                uint stride = layout.dim[depth + 1].stride;
                if (depth > 0)
                    GUILayout.BeginVertical(s_ArrayContainerStyle);
                for (int step = 0; step < size; ++step)
                {
                    GUIMultiArrayLevel(data, layout, dataIndex, depth + 1, tabulate);
                    dataIndex += stride;
                }
                if (depth > 0)
                    GUILayout.EndVertical();
            }
            else if (tabulate)
            {
                GUILayout.BeginHorizontal();
                for (int step = 0; step < size; ++step)
                {
                    GUILayout.Label(data[dataIndex].ToString());
                    dataIndex++;
                }
                GUILayout.EndHorizontal();
            }
            else
            {
                GUILayout.BeginVertical(s_ArrayContainerStyle);
                for (int step = 0; step < size; ++step)
                {
                    GUILayout.Label(data[dataIndex].ToString());
                    dataIndex++;
                }
                GUILayout.EndVertical();
            }
        }
    }
}<|MERGE_RESOLUTION|>--- conflicted
+++ resolved
@@ -137,13 +137,8 @@
 
                                     var colG = Mathf.InverseLerp(cConfs.gRange[0], cConfs.gRange[1], message.channels[channelToIdx[cConfs.gChannel]].values[i]);
                                     var g = Mathf.InverseLerp(0, 1, colG);
-<<<<<<< HEAD
-                                    
+
                                     var colB = Mathf.InverseLerp(cConfs.bRange[0], cConfs.bRange[1], message.channels[channelToIdx[cConfs.bChannel]].values[i]);
-=======
-
-                                    var colB = Mathf.InverseLerp(cConfs.m_BRange[0], cConfs.m_BRange[1], message.channels[channelToIdx[cConfs.m_BChannel]].values[i]);
->>>>>>> 98f0ab02
                                     var b = Mathf.InverseLerp(0, 1, colB);
                                     color = new Color(r, g, b, 1);
                                 }
@@ -190,7 +185,6 @@
             pointCloud.SetCapacity((int)(message.data.Length / message.point_step));
             TFFrame frame = TFSystem.instance.GetTransform(message.header);
 
-<<<<<<< HEAD
             int xChannelOffset = (int)message.fields[channelToIdx[cConfs.xChannel]].offset;
             int yChannelOffset = (int)message.fields[channelToIdx[cConfs.yChannel]].offset;
             int zChannelOffset = (int)message.fields[channelToIdx[cConfs.zChannel]].offset;
@@ -199,18 +193,7 @@
             int gChannelOffset = (int)message.fields[channelToIdx[cConfs.gChannel]].offset;
             int bChannelOffset = (int)message.fields[channelToIdx[cConfs.bChannel]].offset;
             int sizeChannelOffset = (int)message.fields[channelToIdx[cConfs.sizeChannel]].offset;
-            for (int i = 0; i < message.data.Length / message.point_step; i++) 
-=======
-            int xChannelOffset = (int)message.fields[channelToIdx[cConfs.m_XChannel]].offset;
-            int yChannelOffset = (int)message.fields[channelToIdx[cConfs.m_YChannel]].offset;
-            int zChannelOffset = (int)message.fields[channelToIdx[cConfs.m_ZChannel]].offset;
-            int rgbChannelOffset = (int)message.fields[channelToIdx[cConfs.m_RgbChannel]].offset;
-            int rChannelOffset = (int)message.fields[channelToIdx[cConfs.m_RChannel]].offset;
-            int gChannelOffset = (int)message.fields[channelToIdx[cConfs.m_GChannel]].offset;
-            int bChannelOffset = (int)message.fields[channelToIdx[cConfs.m_BChannel]].offset;
-            int sizeChannelOffset = (int)message.fields[channelToIdx[cConfs.m_SizeChannel]].offset;
             for (int i = 0; i < message.data.Length / message.point_step; i++)
->>>>>>> 98f0ab02
             {
                 int iPointStep = i * (int)message.point_step;
                 var x = BitConverter.ToSingle(message.data, iPointStep + xChannelOffset);
@@ -239,13 +222,8 @@
 
                                 var colG = Mathf.InverseLerp(cConfs.gRange[0], cConfs.gRange[1], BitConverter.ToSingle(message.data, iPointStep + gChannelOffset));
                                 var g = Mathf.InverseLerp(0, 1, colG);
-<<<<<<< HEAD
-                                
+
                                 var colB = Mathf.InverseLerp(cConfs.bRange[0], cConfs.bRange[1], BitConverter.ToSingle(message.data, iPointStep + bChannelOffset));
-=======
-
-                                var colB = Mathf.InverseLerp(cConfs.m_BRange[0], cConfs.m_BRange[1], BitConverter.ToSingle(message.data, iPointStep + bChannelOffset));
->>>>>>> 98f0ab02
                                 var b = Mathf.InverseLerp(0, 1, colB);
                                 color = new Color(r, g, b, 1);
                             }
@@ -548,8 +526,7 @@
             drawing.DrawMesh(s_OccupancyGridMesh, origin - rotation * new Vector3(scale * 0.5f, 0, scale * 0.5f), rotation, new Vector3(width * scale, 1, height * scale), gridMaterial);
         }
 
-<<<<<<< HEAD
-        public static void Draw<C>(this MOdometry message, BasicDrawing drawing, Color color, GameObject origin, float lengthScale = 1, float sphereRadius = 1, float thickness = 0.01f) where C : ICoordinateSpace, new()
+        public static void Draw<C>(this OdometryMsg message, BasicDrawing drawing, Color color, GameObject origin, float lengthScale = 1, float sphereRadius = 1, float thickness = 0.01f) where C : ICoordinateSpace, new()
         {
             // TODO
             TFFrame frame = TFSystem.instance.GetTransform(message.header);
@@ -562,10 +539,7 @@
             message.twist.twist.Draw<C>(drawing, color, pos, lengthScale, sphereRadius, thickness);
         }
 
-        public static void Draw<C>(this MPath message, BasicDrawing drawing, Color color, float thickness = 0.1f) where C : ICoordinateSpace, new()
-=======
         public static void Draw<C>(this PathMsg message, BasicDrawing drawing, Color color, float thickness = 0.1f) where C : ICoordinateSpace, new()
->>>>>>> 98f0ab02
         {
             drawing.DrawPath(message.poses.Select(pose => pose.pose.position.From<C>()), color, thickness);
         }
@@ -708,17 +682,13 @@
             transform.rotation.Draw<C>(drawing, transform.translation.From<C>(), size, drawUnityAxes);
         }
 
-<<<<<<< HEAD
-        public static void Draw<C>(this MTwist message, BasicDrawing drawing, Color color, Vector3 origin, float lengthScale = 1, float sphereRadius = 1, float thickness = 0.01f) where C : ICoordinateSpace, new()
+        public static void Draw<C>(this TwistMsg message, BasicDrawing drawing, Color color, Vector3 origin, float lengthScale = 1, float sphereRadius = 1, float thickness = 0.01f) where C : ICoordinateSpace, new()
         {
             drawing.DrawArrow(origin, origin + message.linear.From<C>() * lengthScale, color, thickness);
             DrawAngularVelocityArrow(drawing, message.angular.From<C>(), origin, color, sphereRadius, thickness);
         }
 
-        public static void Draw<C>(this MVector3 message, BasicDrawing drawing, Color color, string label, float size = 0.01f) where C : ICoordinateSpace, new()
-=======
         public static void Draw<C>(this Vector3Msg message, BasicDrawing drawing, Color color, string label, float size = 0.01f) where C : ICoordinateSpace, new()
->>>>>>> 98f0ab02
         {
             Vector3 point = message.From<C>();
             drawing.DrawPoint(point, color, size);
@@ -738,8 +708,8 @@
             drawing.DrawPoint(point, color, size);
             drawing.DrawLabel(label, point, color, size * 1.5f);
         }
-        
-        public static void Draw<C>(this MWrench message, BasicDrawing drawing, Color color, Vector3 origin, float lengthScale = 1, float sphereRadius = 1, float thickness = 0.01f) where C : ICoordinateSpace, new()
+
+        public static void Draw<C>(this WrenchMsg message, BasicDrawing drawing, Color color, Vector3 origin, float lengthScale = 1, float sphereRadius = 1, float thickness = 0.01f) where C : ICoordinateSpace, new()
         {
             drawing.DrawArrow(origin, origin + message.force.From<C>() * lengthScale, color, thickness);
             DrawAngularVelocityArrow(drawing, message.torque.From<C>(), origin, color, sphereRadius, thickness);
@@ -835,17 +805,13 @@
             "PENDING","ACTIVE","PREEMPTED","SUCCEEDED","ABORTED","REJECTED","PREEMPTING","RECALLING","RECALLED","LOST"
         };
 
-<<<<<<< HEAD
-        public static void GUI(this MGoalID message)
+        public static void GUI(this GoalIDMsg message)
         {
             message.stamp.GUI();
             GUILayout.Label($"ID: {message.id}");
         }
 
-        public static void GUI(this MGoalStatus message)
-=======
         public static void GUI(this GoalStatusMsg message)
->>>>>>> 98f0ab02
         {
             string status = (message.status >= 0 && message.status < s_GoalStatusTable.Length) ? s_GoalStatusTable[message.status] : $"INVALID({message.status})";
             GUILayout.Label($"Status: {message.goal_id} = {status}");
@@ -974,11 +940,7 @@
                 GUI(p);
         }
 
-<<<<<<< HEAD
-        public static void GUI(this MPose message, string name="")
-=======
-        public static void GUI(this PoseMsg message)
->>>>>>> 98f0ab02
+        public static void GUI(this PoseMsg message, string name="")
         {
             if (name.Length > 0)
             {
@@ -1062,11 +1024,7 @@
             message.rotation.GUI("Rotation");
         }
 
-<<<<<<< HEAD
-        public static void GUI(this MTwist message, string name="")
-=======
-        public static void GUI(this TwistMsg message)
->>>>>>> 98f0ab02
+        public static void GUI(this TwistMsg message, string name="")
         {
             if (name.Length > 0)
             {
