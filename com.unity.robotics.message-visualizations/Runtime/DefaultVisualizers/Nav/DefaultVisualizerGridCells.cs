--- conflicted
+++ resolved
@@ -16,17 +16,9 @@
         message.Draw<FLU>(drawing, SelectColor(m_Color, meta), m_Radius);
     }
 
-    public override Action CreateGUI(GridCellsMsg message, MessageMetadata meta)
+    public override Action CreateGUI(GridCellsMsg message, MessageMetadata meta) => () =>
     {
-<<<<<<< HEAD
         message.header.GUI();
         GUILayout.Label($"Cell width x height: {message.cell_width} x {message.cell_height}");
     };
-=======
-        return () =>
-        {
-            //message.GUI();
-        };
-    }
->>>>>>> 98f0ab02
 }