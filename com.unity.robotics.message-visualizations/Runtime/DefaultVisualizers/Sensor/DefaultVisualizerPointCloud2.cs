using System;
using System.Collections.Generic;
using RosMessageTypes.Sensor;
using Unity.Robotics.MessageVisualizers;
using Unity.Robotics.ROSTCPConnector.MessageGeneration;
using Unity.Robotics.ROSTCPConnector.ROSGeometry;
using UnityEngine;

public enum ColorMode
{
    HSV,
    RGB
}

public class DefaultVisualizerPointCloud2 : DrawingVisualFactory<PointCloud2Msg>
{
    public PointCloud2VisualizerSettings settings;
    [SerializeField]
    Color m_Color;

    public override void Start()
    {
<<<<<<< HEAD
        if (settings != null)
        {
            m_Topic = settings.topic;
        }
=======
        if (m_Settings == null) Debug.Log("Visualizer settings were null!");
>>>>>>> 98f0ab02
        base.Start();
    }

    public override void Draw(BasicDrawing drawing, PointCloud2Msg message, MessageMetadata meta)
    {
<<<<<<< HEAD
        if (settings.channels == null)
            settings.channels = message.fields;
        
        message.Draw<FLU>(drawing, SelectColor(m_Color, meta), settings);
=======
        if (m_Settings.channels == null)
            m_Settings.channels = message.fields;

        message.Draw<FLU>(drawing, SelectColor(m_Color, meta), m_Settings);
>>>>>>> 98f0ab02
    }

    public override Action CreateGUI(PointCloud2Msg message, MessageMetadata meta)
    {
        var formatDict = new Dictionary<PointField_Format_Constants, List<string>>();

        foreach (var field in message.fields)
            if (formatDict.ContainsKey((PointField_Format_Constants)field.datatype))
                formatDict[(PointField_Format_Constants)field.datatype].Add(field.name);
            else
                formatDict.Add((PointField_Format_Constants)field.datatype, new List<string> { field.name });

        var formats = "";
        foreach (var f in formatDict)
            if (f.Value.Count > 0)
                formats += $"{f.Key}: {string.Join(", ", f.Value)}\n";

        return () =>
        {
            message.header.GUI();
            GUILayout.Label($"Height x Width: {message.height}x{message.width}\nData length: {message.data.Length}\nPoint step: {message.point_step}\nRow step: {message.row_step}\nIs dense: {message.is_dense}");
            GUILayout.Label($"Channels:\n{formats}");
        };
    }
}<|MERGE_RESOLUTION|>--- conflicted
+++ resolved
@@ -20,30 +20,19 @@
 
     public override void Start()
     {
-<<<<<<< HEAD
         if (settings != null)
         {
             m_Topic = settings.topic;
         }
-=======
-        if (m_Settings == null) Debug.Log("Visualizer settings were null!");
->>>>>>> 98f0ab02
         base.Start();
     }
 
     public override void Draw(BasicDrawing drawing, PointCloud2Msg message, MessageMetadata meta)
     {
-<<<<<<< HEAD
         if (settings.channels == null)
             settings.channels = message.fields;
         
         message.Draw<FLU>(drawing, SelectColor(m_Color, meta), settings);
-=======
-        if (m_Settings.channels == null)
-            m_Settings.channels = message.fields;
-
-        message.Draw<FLU>(drawing, SelectColor(m_Color, meta), m_Settings);
->>>>>>> 98f0ab02
     }
 
     public override Action CreateGUI(PointCloud2Msg message, MessageMetadata meta)
