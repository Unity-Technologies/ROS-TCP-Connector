--- conflicted
+++ resolved
@@ -7,7 +7,6 @@
 {
     public string topic;
     public ColorMode colorMode;
-<<<<<<< HEAD
     public string rgbChannel = "";
     public string rChannel = "";
     public string gChannel = "";
@@ -24,24 +23,5 @@
     public bool useRgbChannel;
     public bool useSeparateRgb = true;
     public bool useSizeChannel;
-    public MChannelFloat32[] channels;
-=======
     public ChannelFloat32Msg[] channels;
-    public string m_RgbChannel = "";
-    public string m_RChannel = "";
-    public string m_GChannel = "";
-    public string m_BChannel = "";
-    public string m_SizeChannel = "";
-
-    public float[] m_RgbRange = { 0, 100 };
-    public float[] m_RRange = { 0, 100 };
-    public float[] m_GRange = { 0, 100 };
-    public float[] m_BRange = { 0, 100 };
-    public float[] m_SizeRange = { 0, 100 };
-    public float m_Size = 0.05f;
-
-    public bool m_UseRgbChannel;
-    public bool m_UseSeparateRgb = true;
-    public bool m_UseSizeChannel;
->>>>>>> 98f0ab02
 }