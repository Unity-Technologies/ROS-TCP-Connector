--- conflicted
+++ resolved
@@ -10,11 +10,6 @@
 using System.Collections.Concurrent;
 using System.ComponentModel;
 using System.Threading;
-<<<<<<< HEAD
-=======
-using JetBrains.Annotations;
->>>>>>> 3a5dd158
-using RosMessageTypes.BuiltinInterfaces;
 
 namespace Unity.Robotics.ROSTCPConnector
 {
@@ -821,16 +816,11 @@
         {
             if (stream == null)
             {
-<<<<<<< HEAD
                 throw new ArgumentException("stream cannot be null!");
-=======
-                throw new InvalidEnumArgumentException("stream cannot be null!");
->>>>>>> 3a5dd158
             }
             MessageSerializer messageSerializer = new MessageSerializer();
             PopulateSysCommand(messageSerializer, command, param);
             messageSerializer.SendTo(stream);
-<<<<<<< HEAD
         }
 
         public void QueueSysCommand(string command, object param)
@@ -848,31 +838,14 @@
         public void Publish<T>(string rosTopicName, T message, int? queue_size = null,
             bool? latch = null) where T : Message
         {
-=======
-        }
-
-        public void QueueSysCommand(string command, object param)
-        {
-            PopulateSysCommand(m_MessageSerializer, command, param);
-            m_OutgoingMessageQueue.Enqueue(new SimpleDataSender(m_MessageSerializer.GetBytesSequence()));
-        }
-
-        public void Send<T>(string rosTopicName, T message, int? queue_size = null,
-            bool? latch = null) where T : Message
-        {
-
->>>>>>> 3a5dd158
             if (rosTopicName.StartsWith("__"))
             {
                 QueueSysCommand(rosTopicName, message);
             }
             else
             {
-<<<<<<< HEAD
                 //TODO - It seems that the new system requires the publisher to be registered first, should this implementation be changed?
                 //IE: if (!m_Publishers.ContainsKey(rosTopicName)) error unregistered topic!
-=======
->>>>>>> 3a5dd158
                 //Find the publisher and queue the message for sending.
                 ROSPublisher<T> existingPublisher = GetOrRegisterPublisher<T>(rosTopicName, queue_size, latch);
                 existingPublisher.Send(message);
