using RosMessageTypes.RosTcpEndpoint;
using System;
using System.Collections.Generic;
using System.Linq;
using System.Net;
using System.Net.Sockets;
using System.Reflection;
using System.Text;
using System.Threading.Tasks;
using Unity.Robotics.ROSTCPConnector.MessageGeneration;
using System.Globalization;
using UnityEngine;
using UnityEngine.Serialization;

namespace Unity.Robotics.ROSTCPConnector
{
    public class ROSConnection : MonoBehaviour
    {
        // Variables required for ROS communication
        [FormerlySerializedAs("hostName")]
        public string rosIPAddress = "127.0.0.1";
        [FormerlySerializedAs("hostPort")]
        public int rosPort = 10000;

        [Tooltip("If blank, determine IP automatically.")]
        public string overrideUnityIP = "";
        public int unityPort = 5005;
        bool alreadyStartedServer = false;

        private int networkTimeout = 2000;

        [Tooltip("While waiting for a service to respond, check this many times before giving up.")]
        public int awaitDataMaxRetries = 10;
        [Tooltip("While waiting for a service to respond, wait this many seconds between checks.")]
        public float awaitDataSleepSeconds = 1.0f;

        [Tooltip("While reading received messages, read this many bytes at a time.")]
        public int readChunkSize = 2048;

        [Tooltip("While waiting to read a full message, check this many times before giving up.")]
        public int awaitDataReadRetry = 10;

        [Tooltip("Close connection if nothing has been sent for this long (seconds).")]
        public float timeoutOnIdle = 10;

        static object _lock = new object(); // sync lock 
        static List<Task> activeConnectionTasks = new List<Task>(); // pending connections

        const string ERROR_TOPIC_NAME = "__error";
        const string SYSCOMMAND_TOPIC_NAME = "__syscommand";
        const string HANDSHAKE_TOPIC_NAME = "__handshake";

        const string SYSCOMMAND_SUBSCRIBE = "subscribe";
        const string SYSCOMMAND_PUBLISH = "publish";

        // GUI window variables
        internal HUDPanel hudPanel = null;

        public bool showHUD = true;
        public bool listenForTFMessages = true;

        struct SubscriberCallback
        {
            public ConstructorInfo messageConstructor;
            public List<Func<Message, Message>> callbacks;
        }

        Dictionary<string, SubscriberCallback> subscribers = new Dictionary<string, SubscriberCallback>();

        // Generic version - for normal use
        public void Subscribe<T>(string topic, Action<T> callback) where T : Message, new()
        {
            SubscriberCallback subCallbacks;
            if (!subscribers.TryGetValue(topic, out subCallbacks))
            {
                subCallbacks = new SubscriberCallback
                {
                    messageConstructor = typeof(T).GetConstructor(new Type[0]),
                    callbacks = new List<Func<Message, Message>> { }
                };
                subscribers.Add(topic, subCallbacks);
            }

            subCallbacks.callbacks.Add((Message msg) => { callback((T)msg); return null; });
        }
        
        // System.Type version for when the message type is unknown at compile time
        public void ReflectionSubscribe(string topic, Type messageType, Action<Message> callback)
        {
            SubscriberCallback subCallbacks;
            if (!subscribers.TryGetValue(topic, out subCallbacks))
            {
                subCallbacks = new SubscriberCallback
                {
                    messageConstructor = messageType.GetConstructor(new Type[0]),
                    callbacks = new List<Func<Message, Message>> { }
                };
                subscribers.Add(topic, subCallbacks);
            }

            subCallbacks.callbacks.Add((Message msg) => { callback(msg); return null; });
        }

        public bool HasSubscriber(string topic)
        {
            return subscribers.ContainsKey(topic);
        }

        public void ImplementService<T>(string topic, Func<T, Message> callback)
            where T : Message, new()
        {
            SubscriberCallback subCallbacks;
            if (!subscribers.TryGetValue(topic, out subCallbacks))
            {
                subCallbacks = new SubscriberCallback
                {
                    messageConstructor = typeof(T).GetConstructor(new Type[0]),
                    callbacks = new List<Func<Message, Message>> { }
                };
                subscribers.Add(topic, subCallbacks);
            }

            subCallbacks.callbacks.Add((Message msg) => { return callback((T)msg); });
        }

        public async void SendServiceMessage<RESPONSE>(string rosServiceName, Message serviceRequest, Action<RESPONSE> callback) where RESPONSE : Message, new()
        {
            // Serialize the message in service name, message size, and message bytes format
            byte[] messageBytes = GetMessageBytes(rosServiceName, serviceRequest);

            TcpClient client = new TcpClient();
            await client.ConnectAsync(rosIPAddress, rosPort);

            NetworkStream networkStream = client.GetStream();
            networkStream.ReadTimeout = networkTimeout;

            RESPONSE serviceResponse = new RESPONSE();

            int serviceID = 0;

            // Send the message
            try
            {
                if (hudPanel != null)
                    serviceID = hudPanel.AddServiceRequest(rosServiceName, serviceRequest);
                networkStream.Write(messageBytes, 0, messageBytes.Length);
            }
            catch (Exception e)
            {
                Debug.LogError("SocketException: " + e);
                goto finish;
            }

            if (!networkStream.CanRead)
            {
                Debug.LogError("Sorry, you cannot read from this NetworkStream.");
                goto finish;
            }

            // Poll every 1 second(s) for available data on the stream
            int attempts = 0;
            while (!networkStream.DataAvailable && attempts <= this.awaitDataMaxRetries)
            {
                if (attempts == this.awaitDataMaxRetries)
                {
                    Debug.LogError("No data available on network stream after " + awaitDataMaxRetries + " attempts.");
                    goto finish;
                }
                attempts++;
                await Task.Delay((int)(awaitDataSleepSeconds * 1000));
            }

            try
            {
                (string topicName, byte[] content) = await ReadMessageContents(networkStream);
                serviceResponse.Deserialize(content, 0);
            }
            catch (Exception e)
            {
                Debug.LogError("Exception raised!! " + e);
            }

            finish:
            callback(serviceResponse);
            if (hudPanel != null)
                hudPanel.AddServiceResponse(serviceID, serviceResponse);
            if (client.Connected)
                client.Close();
        }

        public async Task<RESPONSE> SendServiceMessage<RESPONSE>(string rosServiceName, Message serviceRequest) where RESPONSE : Message, new()
        {
            var t = new TaskCompletionSource<RESPONSE>();

            SendServiceMessage<RESPONSE>(rosServiceName, serviceRequest, s => t.TrySetResult(s));

            return await t.Task;
        }

        public void GetTopicList(Action<string[], string[]> callback)
        {
            SendServiceMessage<MRosUnityTopicListResponse>("__topic_list", new MRosUnityTopicListRequest(), response => callback(response.topics, response.messageNames));
        }

        public void RegisterSubscriber(string topic, string rosMessageName)
        {
            SendSysCommand(SYSCOMMAND_SUBSCRIBE, new SysCommand_Subscribe { topic = topic, message_name = rosMessageName });
        }

        public void RegisterPublisher(string topic, string rosMessageName)
        {
            SendSysCommand(SYSCOMMAND_PUBLISH, new SysCommand_Publish { topic = topic, message_name = rosMessageName });
        }

        private static ROSConnection _instance;
        public static ROSConnection instance
        {
            get
            {
                if (_instance == null)
                {
                    GameObject prefab = Resources.Load<GameObject>("ROSConnectionPrefab");
                    if (prefab == null)
                    {
                        Debug.LogWarning("No settings for ROSConnection.instance! Open \"ROS Settings\" from the Robotics menu to configure it.");
                        GameObject instance = new GameObject("ROSConnection");
                        _instance = instance.AddComponent<ROSConnection>();
                    }
                    else
                    {
                        Instantiate(prefab);
                    }
                }
                return _instance;
            }
        }

        void OnEnable()
        {
            if (_instance == null)
                _instance = this;
        }
        void Start()
        {
            if(!IPFormatIsCorrect(rosIPAddress))
                Debug.LogError("ROS IP address is not correct");
            InitializeHUD();
            Subscribe<MRosUnityError>(ERROR_TOPIC_NAME, RosUnityErrorCallback);

            if (listenForTFMessages)
                TFSystem.Init();

            if (overrideUnityIP != "")
            {
                if(!IPFormatIsCorrect(overrideUnityIP))
                    Debug.LogError("Override Unity IP address is not correct");
                StartMessageServer(overrideUnityIP, unityPort); // no reason to wait, if we already know the IP
            }

            SendServiceMessage<MUnityHandshakeResponse>(HANDSHAKE_TOPIC_NAME,
                new MUnityHandshakeRequest(overrideUnityIP, (ushort)unityPort), RosUnityHandshakeCallback);
        }

        void OnValidate()
        {
            InitializeHUD();
        }

        private void InitializeHUD()
        {
            if (!Application.isPlaying || (!showHUD && hudPanel == null))
                return;

            if (hudPanel == null)
            {
                hudPanel = gameObject.AddComponent<HUDPanel>();
                hudPanel.SetRosIP(rosIPAddress, rosPort);
            }

            hudPanel.IsEnabled = showHUD;
        }

        void RosUnityHandshakeCallback(MUnityHandshakeResponse response)
        {
            StartMessageServer(response.ip, unityPort);
        }

        void RosUnityErrorCallback(MRosUnityError error)
        {
            Debug.LogError("ROS-Unity error: " + error.message);
        }

        /// <param name="tcpClient"></param> TcpClient to read byte stream from.
        protected async Task HandleConnectionAsync(TcpClient tcpClient)
        {
            await Task.Yield();

            Debug.Log("New connection");

            // continue asynchronously on another thread
            await ReadFromStream(tcpClient.GetStream());
        }

        async Task ReadFromStream(NetworkStream networkStream)
        {
            if (!networkStream.CanRead)
                return;

            SubscriberCallback subs;

            float lastDataReceivedRealTimestamp = 0;
            do
            {
                // try to keep reading messages as long as the networkstream has data.
                // But if it's taking too long, don't freeze forever.
                float frameLimitRealTimestamp = Time.realtimeSinceStartup + 0.1f;
                while (networkStream.DataAvailable && Time.realtimeSinceStartup < frameLimitRealTimestamp)
                {
<<<<<<< HEAD
                    (string topicName, byte[] content) = await ReadMessageContents(networkStream);
                    lastDataReceivedRealTimestamp = Time.realtimeSinceStartup;

                    if (!Application.isPlaying)
                    {
                        networkStream.Close();
                        return;
                    }
=======
                    if (!Application.isPlaying)
                    {
                        networkStream.Close();
                        return;
                    }

                    (string topicName, byte[] content) = await ReadMessageContents(networkStream);
                    lastDataReceivedRealTimestamp = Time.realtimeSinceStartup;
>>>>>>> da85dc43

                    if (!subscribers.TryGetValue(topicName, out subs))
                        continue; // not interested in this topic

                    Message msg = (Message)subs.messageConstructor.Invoke(new object[0]);
                    msg.Deserialize(content, 0);

                    if (hudPanel != null)
                        hudPanel.SetLastMessageReceived(topicName, msg);

                    foreach (Func<Message, Message> callback in subs.callbacks)
                    {
                        try
                        {
                            Message response = callback(msg);
                            if (response != null)
                            {
                                // if the callback has a response, it's implementing a service
                                WriteDataStaggered(networkStream, topicName, response);
                            }
                        }
                        catch (Exception e)
                        {
                            Debug.LogError("Subscriber callback problem: " + e);
                        }
                    }
                }
                await Task.Yield();
<<<<<<< HEAD

                if (!Application.isPlaying)
                {
                    networkStream.Close();
                    return;
                }
            }
            while (Time.realtimeSinceStartup < lastDataReceivedRealTimestamp + 15); // time out if idle too long.
=======
            } 
            while (Time.realtimeSinceStartup < lastDataReceivedRealTimestamp + timeoutOnIdle); // time out if idle too long.
>>>>>>> da85dc43
            networkStream.Close();
        }

        async Task<Tuple<string, byte[]>> ReadMessageContents(NetworkStream networkStream)
        {
            // Get first bytes to determine length of topic name
            byte[] rawTopicBytes = new byte[4];
            networkStream.Read(rawTopicBytes, 0, rawTopicBytes.Length);
            int topicLength = BitConverter.ToInt32(rawTopicBytes, 0);

            // Read and convert topic name
            byte[] topicNameBytes = new byte[topicLength];
            networkStream.Read(topicNameBytes, 0, topicNameBytes.Length);
            string topicName = Encoding.ASCII.GetString(topicNameBytes, 0, topicLength);

            byte[] full_message_size_bytes = new byte[4];
            networkStream.Read(full_message_size_bytes, 0, full_message_size_bytes.Length);
            int full_message_size = BitConverter.ToInt32(full_message_size_bytes, 0);

            //Debug.Log($"Reading message contents: topic \"{topicName}\" size {full_message_size}");

            byte[] readBuffer = new byte[full_message_size];
            int bytesRemaining = full_message_size;
            int totalBytesRead = 0;

            int attempts = 0;
            // Read in message contents until completion, or until attempts are maxed out
            while (bytesRemaining > 0 && attempts <= this.awaitDataReadRetry)
            {
                UnityEngine.Profiling.Profiler.BeginSample("Read "+ bytesRemaining);

                if (attempts == this.awaitDataReadRetry)
                {
                    Debug.LogError("No more data to read network stream after " + awaitDataReadRetry + " attempts.");
                    return Tuple.Create(topicName, readBuffer);
                }

                // Read the minimum of the bytes remaining, or the designated readChunkSize in segments until none remain
                int bytesRead = networkStream.Read(readBuffer, totalBytesRead, Math.Min(readChunkSize, bytesRemaining));
                totalBytesRead += bytesRead;
                bytesRemaining -= bytesRead;

                UnityEngine.Profiling.Profiler.EndSample();

                if (!networkStream.DataAvailable)
                {
                    attempts++;
                    await Task.Yield();
                }
            }

            return Tuple.Create(topicName, readBuffer);
        }

        /// <summary>
        /// 	Handles multiple connections and locks.
        /// </summary>
        /// <param name="tcpClient"></param> TcpClient to read byte stream from.
        private async Task StartHandleConnectionAsync(TcpClient tcpClient)
        {
            var connectionTask = HandleConnectionAsync(tcpClient);

            lock (_lock)
                activeConnectionTasks.Add(connectionTask);

            try
            {
                await connectionTask;
                // we may be on another thread after "await"
            }
            catch (Exception ex)
            {
                Debug.LogError(ex.ToString());
            }
            finally
            {
                lock (_lock)
                    activeConnectionTasks.Remove(connectionTask);
            }
        }

        TcpListener tcpListener;
        int numConnections = 0;

        protected async void StartMessageServer(string ip, int port)
        {
            if (alreadyStartedServer)
                return;

            if (hudPanel != null)
                hudPanel.OnStartMessageServer(ip, port);

            alreadyStartedServer = true;
            while (true)
            {
                try
                {
                    if (!Application.isPlaying)
                        break;
                    tcpListener = new TcpListener(IPAddress.Parse(ip), port);
                    tcpListener.Start();

                    Debug.Log("ROS-Unity server listening on " + ip + ":" + port);

                    while (true) //we wait for a connection
                    {
                        var tcpClient = await tcpListener.AcceptTcpClientAsync();

                        //Debug.Log("Connection "+(++numConnections) + "at time " + Time.realtimeSinceStartup);
                        var task = StartHandleConnectionAsync(tcpClient);
                        // if already faulted, re-throw any error on the calling context
                        if (task.IsFaulted)
                            await task;

                        // try to get through the message queue before doing another await
                        // but if messages are arriving faster than we can process them, don't freeze up
                        float abortAtRealtime = Time.realtimeSinceStartup + 0.1f;
                        while (tcpListener.Pending() && Time.realtimeSinceStartup < abortAtRealtime)
                        {
                            tcpClient = tcpListener.AcceptTcpClient();
                            task = StartHandleConnectionAsync(tcpClient);
                            if (task.IsFaulted)
                                await task;
                        }
                    }
                }
                catch (ObjectDisposedException e)
                {
                    if (!Application.isPlaying)
                    {
                        // This only happened because we're shutting down. Not a problem.
                    }
                    else
                    {
                        Debug.LogError("Exception raised!! " + e);
                    }
                }
                catch (Exception e)
                {
                    Debug.LogError("Exception raised!! " + e);
                }

                // to avoid infinite loops, wait a frame before trying to restart the server
                await Task.Yield();
            }
        }

        private void OnApplicationQuit()
        {
            if (tcpListener != null)
                tcpListener.Stop();
            tcpListener = null;
        }


        /// <summary>
        ///    Given some input values, fill a byte array in the desired format to use with
        ///     https://github.com/Unity-Technologies/Robotics-Tutorials/tree/master/catkin_ws/src/tcp_endpoint
        ///
        /// 	All messages are expected to come in the format of:
        /// 		first four bytes: int32 of the length of following string value
        /// 		next N bytes determined from previous four bytes: ROS topic name as a string
        /// 		next four bytes: int32 of the length of the remaining bytes for the ROS Message
        /// 		last N bytes determined from previous four bytes: ROS Message variables
        /// </summary>
        /// <param name="offset"></param> Index of where to start writing output data
        /// <param name="serviceName"></param> The name of the ROS service or topic that the message data is meant for
        /// <param name="fullMessageSizeBytes"></param> The full size of the already serialized message in bytes
        /// <param name="messageToSend"></param> The serialized ROS message to send to ROS network
        /// <returns></returns>
        public int GetPrefixBytes(int offset, byte[] serviceName, byte[] fullMessageSizeBytes, byte[] messagBuffer)
        {
            // Service Name bytes
            System.Buffer.BlockCopy(serviceName, 0, messagBuffer, 0, serviceName.Length);
            offset += serviceName.Length;

            // Full Message size bytes
            System.Buffer.BlockCopy(fullMessageSizeBytes, 0, messagBuffer, offset, fullMessageSizeBytes.Length);
            offset += fullMessageSizeBytes.Length;

            return offset;
        }

        /// <summary>
        ///    Serialize a ROS message in the expected format of
        ///     https://github.com/Unity-Technologies/Robotics-Tutorials/tree/master/catkin_ws/src/tcp_endpoint
        ///
        /// 	All messages are expected to come in the format of:
        /// 		first four bytes: int32 of the length of following string value
        /// 		next N bytes determined from previous four bytes: ROS topic name as a string
        /// 		next four bytes: int32 of the length of the remaining bytes for the ROS Message
        /// 		last N bytes determined from previous four bytes: ROS Message variables
        /// </summary>
        /// <param name="topicServiceName"></param> The ROS topic or service name that is receiving the messsage
        /// <param name="message"></param> The ROS message to send to a ROS publisher or service
        /// <returns> byte array with serialized ROS message in appropriate format</returns>
        public byte[] GetMessageBytes(string topicServiceName, Message message)
        {
            byte[] topicName = message.SerializeString(topicServiceName);
            byte[] bytesMsg = message.Serialize();
            byte[] fullMessageSizeBytes = BitConverter.GetBytes(bytesMsg.Length);

            byte[] messageBuffer = new byte[topicName.Length + fullMessageSizeBytes.Length + bytesMsg.Length];
            // Copy topic name and message size in bytes to message buffer
            int offset = GetPrefixBytes(0, topicName, fullMessageSizeBytes, messageBuffer);
            // ROS message bytes
            System.Buffer.BlockCopy(bytesMsg, 0, messageBuffer, offset, bytesMsg.Length);

            return messageBuffer;
        }

        struct SysCommand_Subscribe
        {
            public string topic;
            public string message_name;
        }

        struct SysCommand_Publish
        {
            public string topic;
            public string message_name;
        }

        void SendSysCommand(string command, object param)
        {
            Send(SYSCOMMAND_TOPIC_NAME, new MRosUnitySysCommand(command, JsonUtility.ToJson(param)));
        }

        public async void Send(string rosTopicName, Message message)
        {
            TcpClient client = null;
            try
            {
                client = new TcpClient();
                await client.ConnectAsync(rosIPAddress, rosPort);

                NetworkStream networkStream = client.GetStream();
                networkStream.ReadTimeout = networkTimeout;

                WriteDataStaggered(networkStream, rosTopicName, message);
            }
            catch (NullReferenceException e)
            {
                Debug.LogError("TCPConnector.SendMessage Null Reference Exception: " + e);
            }
            catch (Exception e)
            {
                Debug.LogError("TCPConnector Exception: " + e);
            }
            finally
            {
                if (client != null && client.Connected)
                {
                    try
                    {
                        if (hudPanel != null) hudPanel.SetLastMessageSent(rosTopicName, message);
                        client.Close();
                    }
                    catch (Exception)
                    {
                        //Ignored.
                    }
                }
            }
        }

        /// <summary>
        ///    Serialize a ROS message in the expected format of
        ///     https://github.com/Unity-Technologies/Robotics-Tutorials/tree/master/catkin_ws/src/tcp_endpoint
        ///
        /// 	All messages are expected to come in the format of:
        /// 		first four bytes: int32 of the length of following string value
        /// 		next N bytes determined from previous four bytes: ROS topic name as a string
        /// 		next four bytes: int32 of the length of the remaining bytes for the ROS Message
        /// 		last N bytes determined from previous four bytes: ROS Message variables
        /// </summary>
        /// <param name="networkStream"></param> The network stream that is transmitting the messsage
        /// <param name="rosTopicName"></param> The ROS topic or service name that is receiving the messsage
        /// <param name="message"></param> The ROS message to send to a ROS publisher or service
        private void WriteDataStaggered(NetworkStream networkStream, string rosTopicName, Message message)
        {
            byte[] topicName = message.SerializeString(rosTopicName);
            List<byte[]> segments = message.SerializationStatements();
            int messageLength = segments.Select(s => s.Length).Sum();
            byte[] fullMessageSizeBytes = BitConverter.GetBytes(messageLength);

            networkStream.Write(topicName, 0, topicName.Length);
            networkStream.Write(fullMessageSizeBytes, 0, fullMessageSizeBytes.Length);
            foreach (byte[] segmentData in segments)
            {
                networkStream.Write(segmentData, 0, segmentData.Length);
            }
        }

        public static bool IPFormatIsCorrect(string ipAddress)
        {
            if(ipAddress == null || ipAddress == "")
                return false;
            
            // If IP address is set using static lookup tables https://man7.org/linux/man-pages/man5/hosts.5.html
            if(Char.IsLetter(ipAddress[0]))
            {
                foreach(Char subChar in ipAddress)
                {
                    if(!(Char.IsLetterOrDigit(subChar)  || subChar == '-'|| subChar == '.'))
                        return false;
                }

                if(!Char.IsLetterOrDigit(ipAddress[ipAddress.Length - 1]))
                    return false;
                return true;
            }

            string[] subAdds = ipAddress.Split('.');
            if(subAdds.Length != 4)
            {
                return false;
            }
            IPAddress parsedipAddress;
            return IPAddress.TryParse(ipAddress, out parsedipAddress);
        }
    }
}<|MERGE_RESOLUTION|>--- conflicted
+++ resolved
@@ -316,25 +316,14 @@
                 float frameLimitRealTimestamp = Time.realtimeSinceStartup + 0.1f;
                 while (networkStream.DataAvailable && Time.realtimeSinceStartup < frameLimitRealTimestamp)
                 {
-<<<<<<< HEAD
+                    if (!Application.isPlaying)
+                    {
+                        networkStream.Close();
+                        return;
+                    }
+
                     (string topicName, byte[] content) = await ReadMessageContents(networkStream);
                     lastDataReceivedRealTimestamp = Time.realtimeSinceStartup;
-
-                    if (!Application.isPlaying)
-                    {
-                        networkStream.Close();
-                        return;
-                    }
-=======
-                    if (!Application.isPlaying)
-                    {
-                        networkStream.Close();
-                        return;
-                    }
-
-                    (string topicName, byte[] content) = await ReadMessageContents(networkStream);
-                    lastDataReceivedRealTimestamp = Time.realtimeSinceStartup;
->>>>>>> da85dc43
 
                     if (!subscribers.TryGetValue(topicName, out subs))
                         continue; // not interested in this topic
@@ -363,19 +352,14 @@
                     }
                 }
                 await Task.Yield();
-<<<<<<< HEAD
 
                 if (!Application.isPlaying)
                 {
                     networkStream.Close();
                     return;
                 }
-            }
-            while (Time.realtimeSinceStartup < lastDataReceivedRealTimestamp + 15); // time out if idle too long.
-=======
             } 
             while (Time.realtimeSinceStartup < lastDataReceivedRealTimestamp + timeoutOnIdle); // time out if idle too long.
->>>>>>> da85dc43
             networkStream.Close();
         }
 
