--- conflicted
+++ resolved
@@ -95,10 +95,6 @@
         float m_LastMessageSentRealtime;
         public float LastMessageReceivedRealtime => m_LastMessageReceivedRealtime;
         public float LastMessageSentRealtime => m_LastMessageSentRealtime;
-<<<<<<< HEAD
-=======
-        string LayoutFilePath => System.IO.Path.Combine(Application.persistentDataPath, "RosHudLayout.json");
->>>>>>> d235bf73
 
         // For the IP address field we show in the hud, we store the IP address and port in PlayerPrefs.
         // This is used to remember the last IP address the player typed into the HUD, in builds where ConnectOnStart is not checked
@@ -121,7 +117,6 @@
 
         Dictionary<string, RosTopicState> m_Topics = new Dictionary<string, RosTopicState>();
 
-<<<<<<< HEAD
         public void ListenForTopics(Action<RosTopicState> callback, bool notifyAllExistingTopics = false)
         {
             m_NewTopicCallbacks.Add(callback);
@@ -207,101 +202,20 @@
         }
 
         // Implement a service in Unity
-        public void ImplementService<REQUEST>(string topic, Func<REQUEST, Message> callback) where REQUEST : Message
-        {
-            string rosMessageName = rosMessageName = MessageRegistry.GetRosMessageName<REQUEST>();
-
-=======
-        public RosTopicState AddTopic(string topic, string rosMessageName)
-        {
-            RosTopicState newTopic = new RosTopicState(topic, rosMessageName, this, new InternalAPI(this));
-            m_Topics.Add(topic, newTopic);
-            return newTopic;
-        }
-
-        public RosTopicState GetTopic(string topic)
-        {
-            RosTopicState info;
-            m_Topics.TryGetValue(topic, out info);
-            return info;
-        }
-
-        public IEnumerable<RosTopicState> AllTopics => m_Topics.Values;
-
-        public RosTopicState GetOrCreateTopic(string topic, string rosMessageName)
-        {
-            RosTopicState info = GetTopic(topic);
-            if (info != null)
-            {
-                if (info.RosMessageName != rosMessageName)
-                {
-                    info.ChangeRosMessageName(rosMessageName);
-                }
-                return info;
-            }
-
-            return AddTopic(topic, rosMessageName);
-        }
-
-        public void Subscribe<T>(string topic, Action<T> callback) where T : Message
-        {
-            string rosMessageName = MessageRegistry.GetRosMessageName<T>();
-            AddSubscriberInternal(topic, rosMessageName, (Message msg) => { callback((T)msg); });
-        }
-
-        public void Unsubscribe(string topic)
-        {
-            RosTopicState info = GetTopic(topic);
-            if (info != null)
-                info.UnsubscribeAll();
-        }
-
-        // Version for when the message type is unknown at compile time
-        public void SubscribeByMessageName(string topic, string rosMessageName, Action<Message> callback)
-        {
-            var constructor = MessageRegistry.GetDeserializeFunction(rosMessageName);
-            if (constructor == null)
-            {
-                Debug.LogError($"Failed to subscribe to topic {topic} - no class has RosMessageName \"{rosMessageName}\"!");
-                return;
-            }
-
-            AddSubscriberInternal(topic, rosMessageName, callback);
-        }
-
-        void AddSubscriberInternal(string topic, string rosMessageName, Action<Message> callback)
-        {
->>>>>>> d235bf73
+        public void ImplementService<TRequest>(string topic, Func<TRequest, Message> callback)
+            where TRequest : Message
+        {
+            string rosMessageName = rosMessageName = MessageRegistry.GetRosMessageName<TRequest>();
+
             RosTopicState info;
             if (!m_Topics.TryGetValue(topic, out info))
             {
                 info = AddTopic(topic, rosMessageName);
             }
 
-<<<<<<< HEAD
-            info.ImplementService((Message msg) => callback((REQUEST)msg));
-        }
-
-=======
-            info.AddSubscriber(callback);
-        }
-
-        // Implement a service in Unity
-        public void ImplementService<TRequest>(string topic, Func<TRequest, Message> callback)
-            where TRequest : Message
-        {
-            string rosMessageName = rosMessageName = MessageRegistry.GetRosMessageName<TRequest>();
-
-            RosTopicState info;
-            if (!m_Topics.TryGetValue(topic, out info))
-            {
-                info = AddTopic(topic, rosMessageName);
-            }
-
             info.ImplementService((Message msg) => callback((TRequest)msg));
         }
 
->>>>>>> d235bf73
         // Send a request to a ros service
         public async void SendServiceMessage<RESPONSE>(string rosServiceName, Message serviceRequest, Action<RESPONSE> callback) where RESPONSE : Message, new()
         {
@@ -384,10 +298,6 @@
         {
         }
 
-<<<<<<< HEAD
-
-=======
->>>>>>> d235bf73
         internal struct InternalAPI
         {
             ROSConnection m_Self;
@@ -449,19 +359,11 @@
                     Debug.LogWarning("No settings for ROSConnection.instance! Open \"ROS Settings\" from the Robotics menu to configure it.");
                     GameObject instance = new GameObject("ROSConnection");
                     _instance = instance.AddComponent<ROSConnection>();
-<<<<<<< HEAD
                 }
                 else
                 {
                     _instance = Instantiate(prefab).GetComponent<ROSConnection>();
                 }
-=======
-                }
-                else
-                {
-                    _instance = Instantiate(prefab).GetComponent<ROSConnection>();
-                }
->>>>>>> d235bf73
             }
             return _instance;
         }
@@ -479,23 +381,16 @@
         {
             if (_instance == null)
                 _instance = this;
-
-            LoadLayout();
         }
 
         void Start()
         {
             InitializeHUD();
 
-<<<<<<< HEAD
             HudPanel.RegisterHeader(DrawHeaderGUI);
 
-            if (listenForTFMessages)
-                TFSystem.GetOrCreateInstance();
-=======
             if (listenForTFMessages)
                 TFSystem.GetOrCreateInstance(m_TFTopics);
->>>>>>> d235bf73
 
             if (ConnectOnStart)
                 Connect();
@@ -508,25 +403,11 @@
             Connect();
         }
 
-        public enum HudTabIndices
-        {
-            Topics = -3,
-            TF = -2,
-            Layout = -1
-        }
-
         public void Connect()
         {
             if (!IPFormatIsCorrect(RosIPAddress))
                 Debug.LogWarning("Invalid ROS IP address: " + RosIPAddress);
 
-<<<<<<< HEAD
-=======
-            HudPanel.RegisterHeader(DrawHeaderGUI);
-            HudPanel.RegisterTab(new RosTopicsTab(this), (int)HudTabIndices.Topics);
-            HudPanel.RegisterTab(new VisualizerLayoutTab(this), (int)HudTabIndices.Layout);
-
->>>>>>> d235bf73
             m_ConnectionThreadCancellation = new CancellationTokenSource();
 
             Task.Run(() => ConnectionThread(
@@ -879,7 +760,6 @@
 
         void OnApplicationQuit()
         {
-            SaveLayout();
             Disconnect();
         }
 
@@ -961,72 +841,6 @@
 
             m_OutgoingMessages.Enqueue(m_MessageSerializer.GetBytesSequence());
         }
-
-<<<<<<< HEAD
-=======
-        //============ HUD logic =================
-        class HUDLayoutSave
-        {
-            public RosTopicState.SaveState[] Rules;
-
-            public void AddRules(IEnumerable<RosTopicState> rules)
-            {
-                var topicRuleSaves = new List<RosTopicState.SaveState>();
-                foreach (var rule in rules)
-                {
-                    if (rule == null)
-                        continue;
-                    var save = rule.CreateSaveState();
-                    if (save != null)
-                        topicRuleSaves.Add(save);
-                }
-
-                Rules = topicRuleSaves.ToArray();
-            }
-        }
-
-        public void SaveLayout(string path = "")
-        {
-            // Print filepath if saving to user-input path; default to persistentDataPath
-            if (path.Length > 0)
-            {
-                Debug.Log($"Saved visualizations layout to {path}");
-            }
-            else
-            {
-                path = LayoutFilePath;
-            }
-
-            HUDLayoutSave saveState = new HUDLayoutSave { };
-            saveState.AddRules(m_Topics.Values);
-            System.IO.File.WriteAllText(path, JsonUtility.ToJson(saveState));
-        }
-
-        public void LoadLayout(string path = "")
-        {
-            if (path.Length > 0)
-            {
-                Debug.Log($"Loaded visualizations layout from {path}");
-            }
-            else
-            {
-                path = LayoutFilePath;
-            }
-
-            if (System.IO.File.Exists(path))
-            {
-                LoadLayout(JsonUtility.FromJson<HUDLayoutSave>(System.IO.File.ReadAllText(path)));
-            }
-        }
-
-        void LoadLayout(HUDLayoutSave saveState)
-        {
-            foreach (var savedRule in saveState.Rules)
-            {
-                m_Topics[savedRule.Topic] = new RosTopicState(savedRule, this, new InternalAPI(this));
-            }
-        }
->>>>>>> d235bf73
 
         private void InitializeHUD()
         {
