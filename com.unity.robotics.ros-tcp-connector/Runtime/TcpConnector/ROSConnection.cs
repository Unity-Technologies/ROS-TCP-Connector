--- conflicted
+++ resolved
@@ -40,21 +40,12 @@
         public float KeepaliveTime { get => m_KeepaliveTime; set => m_KeepaliveTime = value; }
 
         [SerializeField]
-<<<<<<< HEAD
         int m_NetworkTimeoutMilliseconds = 2000;
         public int NetworkTimeoutMilliseconds { get => m_NetworkTimeoutMilliseconds; set => m_NetworkTimeoutMilliseconds = value; }
 
         [SerializeField]
         int m_SleepTimeMilliseconds = 10;
         public int SleepTimeMilliseconds { get => m_SleepTimeMilliseconds; set => m_SleepTimeMilliseconds = value; }
-=======
-        float m_NetworkTimeoutSeconds = 2;
-        public float NetworkTimeoutSeconds { get => m_NetworkTimeoutSeconds; set => m_NetworkTimeoutSeconds = value; }
-
-        [SerializeField]
-        float m_SleepTimeSeconds = 0.01f;
-        public float SleepTimeSeconds { get => m_SleepTimeSeconds; set => m_SleepTimeSeconds = value; }
->>>>>>> 80fe3a9b
 
         [SerializeField]
         [FormerlySerializedAs("showHUD")]
@@ -76,7 +67,6 @@
         ConcurrentQueue<Tuple<string, Message>> m_OutgoingMessages = new ConcurrentQueue<Tuple<string, Message>>();
         ConcurrentQueue<Tuple<string, byte[]>> m_IncomingMessages = new ConcurrentQueue<Tuple<string, byte[]>>();
         CancellationTokenSource m_ConnectionThreadCancellation;
-<<<<<<< HEAD
         public bool HasConnectionThread => m_ConnectionThreadCancellation != null;
 
         static bool m_HasConnectionError = false;
@@ -101,27 +91,6 @@
         {
             return m_Subscribers.ContainsKey(topic);
         }
-=======
-
-        public bool HasConnectionThread => m_ConnectionThreadCancellation != null;
-
-        static bool m_HasConnectionError = false;
-        public bool HasConnectionError => m_HasConnectionError;
-
-        static float s_RealTimeSinceStartup = 0.0f;// only the main thread can access Time.realTimeSinceStartup, so make a copy here
-
-        readonly object m_ServiceRequestLock = new object();
-        int m_NextSrvID = 101;
-        Dictionary<int, TaskPauser> m_ServicesWaiting = new Dictionary<int, TaskPauser>();
-
-        struct SubscriberCallback
-        {
-            public Func<Message> messageConstructor;
-            public List<Action<Message>> callbacks;
-        }
-
-        Dictionary<string, SubscriberCallback> m_Subscribers = new Dictionary<string, SubscriberCallback>();
->>>>>>> 80fe3a9b
 
         struct UnityServiceImplementation
         {
@@ -145,20 +114,12 @@
                 m_Subscribers.Add(topic, subCallbacks);
             }
 
-<<<<<<< HEAD
             subCallbacks.callbacks.Add((Message msg) => { callback((T)msg); });
-=======
-            subCallbacks.callbacks.Add((Message msg) =>
-            {
-                callback((T)msg);
-            });
->>>>>>> 80fe3a9b
         }
         
         // Version for when the message type is unknown at compile time
         public void SubscribeByMessageName(string topic, string rosMessageName, Action<Message> callback)
         {
-<<<<<<< HEAD
             Func<Message> constructor = MessageRegistry.GetConstructor(rosMessageName);
             if (constructor == null)
             {
@@ -192,17 +153,6 @@
 
         public async void SendServiceMessage<RESPONSE>(string rosServiceName, Message serviceRequest, Action<RESPONSE> callback) where RESPONSE : Message, new()
         {
-=======
-            m_UnityServices[topic] = new UnityServiceImplementation
-            {
-                messageConstructor = () => new T(),
-                callback = (Message msg) => callback((T)msg)
-            };
-        }
-
-        public async void SendServiceMessage<RESPONSE>(string rosServiceName, Message serviceRequest, Action<RESPONSE> callback) where RESPONSE : Message, new()
-        {
->>>>>>> 80fe3a9b
             RESPONSE response = await SendServiceMessage<RESPONSE>(rosServiceName, serviceRequest);
             try
             {
@@ -212,7 +162,6 @@
             {
                 Debug.LogError("Exception in service callback: " + e);
             }
-<<<<<<< HEAD
         }
 
         public async Task<RESPONSE> SendServiceMessage<RESPONSE>(string rosServiceName, Message serviceRequest) where RESPONSE : Message, new()
@@ -234,38 +183,17 @@
             RESPONSE result = new RESPONSE();
             result.Deserialize(rawResponse, 0);
             return result;
-=======
->>>>>>> 80fe3a9b
         }
 
         public void GetTopicList(Action<string[], string[]> callback)
         {
-<<<<<<< HEAD
             SendServiceMessage<MRosUnityTopicListResponse>("__topic_list", new MRosUnityTopicListRequest(), response => callback(response.topics, response.messageNames));
         }
 
         public void RegisterSubscriber(string topic, string rosMessageName)
         {
             SendSysCommand(k_SysCommand_Subscribe, new SysCommand_TopicAndType { topic = topic, message_name = rosMessageName });
-=======
-            byte[] requestBytes = serviceRequest.Serialize();
-            TaskPauser pauser = new TaskPauser();
-
-            int srvID;
-            lock (m_ServiceRequestLock)
-            {
-                srvID = m_NextSrvID++;
-                m_ServicesWaiting.Add(srvID, pauser);
-            }
-
-            MRosUnitySrvMessage srvMessage = new MRosUnitySrvMessage(srvID, true, rosServiceName, requestBytes);
-            Send(k_Topic_Services, srvMessage);
-
-            byte[] rawResponse = (byte[])await pauser.PauseUntilResumed();
-            RESPONSE result = new RESPONSE();
-            result.Deserialize(rawResponse, 0);
-            return result;
->>>>>>> 80fe3a9b
+
         }
 
         public void RegisterPublisher(string topic, string rosMessageName)
@@ -275,28 +203,11 @@
 
         public void RegisterRosService(string topic, string rosMessageName)
         {
-<<<<<<< HEAD
             SendSysCommand(k_SysCommand_RosService, new SysCommand_TopicAndType { topic = topic, message_name = rosMessageName });
-=======
-            SendSysCommand(k_SysCommand_Subscribe, new SysCommand_TopicAndType { topic = topic, message_name = rosMessageName });
->>>>>>> 80fe3a9b
         }
 
         public void RegisterUnityService(string topic, string rosMessageName)
         {
-<<<<<<< HEAD
-=======
-            SendSysCommand(k_SysCommand_Publish, new SysCommand_TopicAndType { topic = topic, message_name = rosMessageName });
-        }
-
-        public void RegisterRosService(string topic, string rosMessageName)
-        {
-            SendSysCommand(k_SysCommand_RosService, new SysCommand_TopicAndType { topic = topic, message_name = rosMessageName });
-        }
-
-        public void RegisterUnityService(string topic, string rosMessageName)
-        {
->>>>>>> 80fe3a9b
             SendSysCommand(k_SysCommand_UnityService, new SysCommand_TopicAndType { topic = topic, message_name = rosMessageName });
         }
 
@@ -352,7 +263,6 @@
 
         public void Connect()
         {
-<<<<<<< HEAD
             if (!IPFormatIsCorrect(m_RosIPAddress))
                 Debug.LogError("ROS IP address is not correct");
 
@@ -360,37 +270,6 @@
             Task.Run(() => ConnectionThread(m_RosIPAddress, m_RosPort, m_NetworkTimeoutMilliseconds, m_KeepaliveTime, m_SleepTimeMilliseconds, m_OutgoingMessages, m_IncomingMessages, m_ConnectionThreadCancellation.Token));
         }
 
-=======
-            InitializeHUD();
-            Subscribe<MRosUnityError>(k_Topic_Error, RosUnityErrorCallback);
-            Subscribe<MRosUnitySrvMessage>(k_Topic_Services, ProcessServiceMessage);
-
-            if (ConnectOnStart)
-            {
-                Connect();
-            }
-        }
-
-        public void Connect(string ipAddress, int port)
-        {
-            m_RosIPAddress = ipAddress;
-            m_RosPort = port;
-            Connect();
-        }
-
-        public void Connect()
-        {
-            if (!IPFormatIsCorrect(m_RosIPAddress))
-                Debug.LogError("ROS IP address is not correct");
-
-            if (m_HudPanel != null)
-                m_HudPanel.host = $"{m_RosIPAddress}:{m_RosPort}";
-
-            m_ConnectionThreadCancellation = new CancellationTokenSource();
-            Task.Run(() => ConnectionThread(m_RosIPAddress, m_RosPort, m_NetworkTimeoutSeconds, m_KeepaliveTime, (int)(m_SleepTimeSeconds*1000.0f), m_OutgoingMessages, m_IncomingMessages, m_ConnectionThreadCancellation.Token));
-        }
-
->>>>>>> 80fe3a9b
         public void Disconnect()
         {
             if(m_ConnectionThreadCancellation != null)
@@ -411,17 +290,10 @@
             if (m_HudPanel == null)
             {
                 m_HudPanel = gameObject.AddComponent<HUDPanel>();
-<<<<<<< HEAD
                 m_HudPanel.SetRosIP(RosIPAddress, RosPort);
             }
 
             m_HudPanel.IsEnabled = m_ShowHUD;
-=======
-                m_HudPanel.host = $"{RosIPAddress}:{RosPort}";
-            }
-
-            m_HudPanel.isEnabled = m_ShowHUD;
->>>>>>> 80fe3a9b
         }
 
         void RosUnityErrorCallback(MRosUnityError error)
@@ -444,17 +316,10 @@
                 {
                     Message message = callback.messageConstructor();
                     message.Deserialize(contents, 0);
-<<<<<<< HEAD
 
                     if (m_HudPanel != null)
                         m_HudPanel.SetLastMessageReceived(topic, message);
 
-=======
-
-                    if (m_HudPanel != null)
-                        m_HudPanel.SetLastMessageReceived(topic, message);
-
->>>>>>> 80fe3a9b
                     callback.callbacks.ForEach(item => item(message));
                 }
             }
@@ -490,50 +355,6 @@
                 resumer.Resume(message.payload);
             }
         }
-<<<<<<< HEAD
-
-        static void SendKeepalive(NetworkStream stream)
-        {
-            // 8 zeroes = a ros message with topic "" and no message data.
-            stream.Write(new byte[] { 0, 0, 0, 0, 0, 0, 0, 0 }, 0, 8);
-        }
-
-        static async Task ConnectionThread(
-            string rosIPAddress,
-            int rosPort,
-            int networkTimeoutMilliseconds,
-            float keepaliveTime,
-            int sleepMilliseconds,
-            ConcurrentQueue<Tuple<string, Message>> outgoingQueue,
-            ConcurrentQueue<Tuple<string, byte[]>> incomingQueue,
-            CancellationToken token)
-        {
-            //Debug.Log("ConnectionThread begins");
-            int nextReaderIdx = 101;
-            int nextReconnectionDelay = 1000;
-
-            while (!token.IsCancellationRequested)
-            {
-                TcpClient client = null;
-                CancellationTokenSource readerCancellation = null;
-
-                try
-                {
-                    ROSConnection.m_HasConnectionError = false;
-
-                    client = new TcpClient();
-                    client.Connect(rosIPAddress, rosPort);
-
-                    NetworkStream networkStream = client.GetStream();
-                    networkStream.ReadTimeout = networkTimeoutMilliseconds;
-
-                    SendKeepalive(networkStream);
-
-                    readerCancellation = new CancellationTokenSource();
-                    _ = Task.Run(() => ReaderThread(nextReaderIdx, networkStream, incomingQueue, sleepMilliseconds, readerCancellation.Token));
-                    nextReaderIdx++;
-
-=======
 
         static void SendKeepalive(NetworkStream stream)
         {
@@ -576,7 +397,6 @@
                     _ = Task.Run(() => ReaderThread(nextReaderIdx, networkStream, incomingQueue, sleepMilliseconds, readerCancellation.Token));
                     nextReaderIdx++;
 
->>>>>>> 80fe3a9b
                     // connected, now just watch our queue for outgoing messages to send (or else send a keepalive message occasionally)
                     while (true)
                     {
@@ -632,14 +452,10 @@
                 {
                     Tuple<string, byte[]> content = await ReadMessageContents(networkStream, sleepMilliseconds, token);
                     //Debug.Log($"Message {content.Item1} received");
-<<<<<<< HEAD
-                    queue.Enqueue(content);
-=======
                     ROSConnection.m_HasConnectionError = false;
 
                     if(content.Item1 != "") // ignore keepalive messages
                         queue.Enqueue(content);
->>>>>>> 80fe3a9b
                 }
                 catch (OperationCanceledException)
                 {
