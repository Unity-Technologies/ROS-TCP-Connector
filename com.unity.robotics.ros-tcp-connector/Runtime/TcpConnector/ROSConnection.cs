--- conflicted
+++ resolved
@@ -460,11 +460,7 @@
             while (read < length && networkStream.CanRead)
             {
                 while (!token.IsCancellationRequested && !networkStream.DataAvailable)
-<<<<<<< HEAD
-                    await Task.Delay(30);
-=======
                     await Task.Delay(sleepMilliseconds);
->>>>>>> 318d174d
 
                 token.ThrowIfCancellationRequested();
                 read += await networkStream.ReadAsync(array, read, length - read, token);
