--- conflicted
+++ resolved
@@ -71,16 +71,8 @@
 
         public bool HasConnectionThread => m_ConnectionThreadCancellation != null;
 
-<<<<<<< HEAD
         static bool m_HasConnectionError = false;
         public bool HasConnectionError => m_HasConnectionError;
-=======
-        [Tooltip("Close connection if nothing has been sent for this long (seconds).")]
-        public float timeoutOnIdle = 10;
-
-        static object _lock = new object(); // sync lock 
-        static List<Task> activeConnectionTasks = new List<Task>(); // pending connections
->>>>>>> 8ee9d5c3
 
         static float s_RealTimeSinceStartup = 0.0f;// only the main thread can access Time.realTimeSinceStartup, so make a copy here
 
@@ -196,7 +188,6 @@
             SendSysCommand(k_SysCommand_Publish, new SysCommand_TopicAndType { topic = topic, message_name = rosMessageName });
         }
 
-<<<<<<< HEAD
         public void RegisterRosService(string topic, string rosMessageName)
         {
             SendSysCommand(k_SysCommand_RosService, new SysCommand_TopicAndType { topic = topic, message_name = rosMessageName });
@@ -207,8 +198,6 @@
             SendSysCommand(k_SysCommand_UnityService, new SysCommand_TopicAndType { topic = topic, message_name = rosMessageName });
         }
 
-=======
->>>>>>> 8ee9d5c3
         private static ROSConnection _instance;
         public static ROSConnection instance
         {
@@ -242,30 +231,16 @@
 
         private void Start()
         {
-            if(!IPFormatIsCorrect(rosIPAddress))
+            if (!IPFormatIsCorrect(rosIPAddress))
                 Debug.LogError("ROS IP address is not correct");
             InitializeHUD();
-<<<<<<< HEAD
             Subscribe<MRosUnityError>(k_Topic_Error, RosUnityErrorCallback);
             Subscribe<MRosUnitySrvMessage>(k_Topic_Services, ProcessServiceMessage);
-=======
-            Subscribe<MRosUnityError>(ERROR_TOPIC_NAME, RosUnityErrorCallback);
->>>>>>> 8ee9d5c3
 
             if (ConnectOnStart)
             {
-<<<<<<< HEAD
                 Connect();
             }
-=======
-                if(!IPFormatIsCorrect(overrideUnityIP))
-                    Debug.LogError("Override Unity IP address is not correct");
-                StartMessageServer(overrideUnityIP, unityPort); // no reason to wait, if we already know the IP
-            }
-
-            SendServiceMessage<MUnityHandshakeResponse>(HANDSHAKE_TOPIC_NAME,
-                new MUnityHandshakeRequest(overrideUnityIP, (ushort) unityPort), RosUnityHandshakeCallback);
->>>>>>> 8ee9d5c3
         }
 
         public void Connect(string ipAddress, int port)
@@ -283,20 +258,11 @@
             if (m_HudPanel != null)
                 m_HudPanel.host = $"{m_RosIPAddress}:{m_RosPort}";
 
-<<<<<<< HEAD
             m_ConnectionThreadCancellation = new CancellationTokenSource();
             Task.Run(() => ConnectionThread(m_RosIPAddress, m_RosPort, m_NetworkTimeoutSeconds, m_KeepaliveTime, (int)(m_SleepTimeSeconds * 1000.0f), m_OutgoingMessages, m_IncomingMessages, m_ConnectionThreadCancellation.Token));
         }
 
         public void Disconnect()
-=======
-        void RosUnityHandshakeCallback(MUnityHandshakeResponse response)
-        {
-            StartMessageServer(response.ip, unityPort);
-        }
-
-        void RosUnityErrorCallback(MRosUnityError error)
->>>>>>> 8ee9d5c3
         {
             if (m_ConnectionThreadCancellation != null)
                 m_ConnectionThreadCancellation.Cancel();
@@ -305,25 +271,14 @@
 
         void OnValidate()
         {
-<<<<<<< HEAD
             InitializeHUD();
         }
 
         private void InitializeHUD()
-=======
-            await Task.Yield();
-
-            // continue asynchronously on another thread
-            await ReadFromStream(tcpClient.GetStream());
-        }
-
-        async Task ReadFromStream(NetworkStream networkStream)
->>>>>>> 8ee9d5c3
         {
             if (!Application.isPlaying || (!m_ShowHUD && m_HudPanel == null))
                 return;
 
-<<<<<<< HEAD
             if (m_HudPanel == null)
             {
                 m_HudPanel = gameObject.AddComponent<HUDPanel>();
@@ -331,57 +286,6 @@
             }
 
             m_HudPanel.isEnabled = m_ShowHUD;
-=======
-            SubscriberCallback subs;
-
-            float lastDataReceivedRealTimestamp = 0;
-            do
-            {
-                // try to keep reading messages as long as the networkstream has data.
-                // But if it's taking too long, don't freeze forever.
-                float frameLimitRealTimestamp = Time.realtimeSinceStartup + 0.1f;
-                while (networkStream.DataAvailable && Time.realtimeSinceStartup < frameLimitRealTimestamp)
-                {
-                    if (!Application.isPlaying)
-                    {
-                        networkStream.Close();
-                        return;
-                    }
-
-                    (string topicName, byte[] content) = await ReadMessageContents(networkStream);
-                    lastDataReceivedRealTimestamp = Time.realtimeSinceStartup;
-
-                    if (!subscribers.TryGetValue(topicName, out subs))
-                        continue; // not interested in this topic
-
-                    Message msg = (Message)subs.messageConstructor.Invoke(new object[0]);
-                    msg.Deserialize(content, 0);
-
-                    if (hudPanel != null)
-                        hudPanel.SetLastMessageReceived(topicName, msg);
-
-                    foreach (Func<Message, Message> callback in subs.callbacks)
-                    {
-                        try
-                        {
-                            Message response = callback(msg);
-                            if (response != null)
-                            {
-                                // if the callback has a response, it's implementing a service
-                                WriteDataStaggered(networkStream, topicName, response);
-                            }
-                        }
-                        catch (Exception e)
-                        {
-                            Debug.LogError("Subscriber callback problem: " + e);
-                        }
-                    }
-                }
-                await Task.Yield();
-            } 
-            while (Time.realtimeSinceStartup < lastDataReceivedRealTimestamp + timeoutOnIdle); // time out if idle too long.
-            networkStream.Close();
->>>>>>> 8ee9d5c3
         }
 
         void RosUnityErrorCallback(MRosUnityError error)
@@ -667,11 +571,7 @@
 
         void SendSysCommand(string command, object param)
         {
-<<<<<<< HEAD
             Send(k_Topic_SysCommand, new MRosUnitySysCommand(command, JsonUtility.ToJson(param)));
-=======
-            Send(SYSCOMMAND_TOPIC_NAME, new MRosUnitySysCommand(command, JsonUtility.ToJson(param)));
->>>>>>> 8ee9d5c3
         }
 
         public void Send(string rosTopicName, Message message)
@@ -712,7 +612,6 @@
 
         public static bool IPFormatIsCorrect(string ipAddress)
         {
-<<<<<<< HEAD
             if (ipAddress == null || ipAddress == "")
                 return false;
 
@@ -726,31 +625,12 @@
                 }
 
                 if (!Char.IsLetterOrDigit(ipAddress[ipAddress.Length - 1]))
-=======
-            if(ipAddress == null || ipAddress == "")
-                return false;
-            
-            // If IP address is set using static lookup tables https://man7.org/linux/man-pages/man5/hosts.5.html
-            if(Char.IsLetter(ipAddress[0]))
-            {
-                foreach(Char subChar in ipAddress)
-                {
-                    if(!(Char.IsLetterOrDigit(subChar)  || subChar == '-'|| subChar == '.'))
-                        return false;
-                }
-
-                if(!Char.IsLetterOrDigit(ipAddress[ipAddress.Length - 1]))
->>>>>>> 8ee9d5c3
                     return false;
                 return true;
             }
 
             string[] subAdds = ipAddress.Split('.');
-<<<<<<< HEAD
             if (subAdds.Length != 4)
-=======
-            if(subAdds.Length != 4)
->>>>>>> 8ee9d5c3
             {
                 return false;
             }
