using Unity.Robotics.ROSTCPConnector.MessageGeneration;
using RosMessageTypes.RosTcpEndpoint;
using System;
using System.Collections.Generic;
using System.Linq;
using System.Net;
using System.Net.Sockets;
using System.Reflection;
using System.Text;
using System.Threading.Tasks;
using UnityEngine;
using UnityEngine.Serialization;

namespace Unity.Robotics.ROSTCPConnector
{
    public class ROSConnection : MonoBehaviour
    {
        // Variables required for ROS communication
        [FormerlySerializedAs("hostName")]
        public string rosIPAddress = "127.0.0.1";
        [FormerlySerializedAs("hostPort")]
        public int rosPort = 10000;

        [Tooltip("If blank, determine IP automatically.")]
        public string overrideUnityIP = "";
        public int unityPort = 5005;
        bool alreadyStartedServer = false;

        private int networkTimeout = 2000;

        [Tooltip("While waiting for a service to respond, check this many times before giving up.")]
        public int awaitDataMaxRetries = 10;
        [Tooltip("While waiting for a service to respond, wait this many seconds between checks.")]
        public float awaitDataSleepSeconds = 1.0f;

        [Tooltip("While reading received messages, read this many bytes at a time.")]
        public int readChunkSize = 2048;

        [Tooltip("While waiting to read a full message, check this many times before giving up.")]
        public int awaitDataReadRetry = 10;

        static object _lock = new object(); // sync lock 
        static List<Task> activeConnectionTasks = new List<Task>(); // pending connections

        const string ERROR_TOPIC_NAME = "__error";
        const string SYSCOMMAND_TOPIC_NAME = "__syscommand";
        const string HANDSHAKE_TOPIC_NAME = "__handshake";

        const string SYSCOMMAND_SUBSCRIBE = "subscribe";
        const string SYSCOMMAND_PUBLISH = "publish";

        // GUI window variables
        internal HUDPanel hudPanel = null;

        public bool showHUD = true;

        struct SubscriberCallback
        {
            public ConstructorInfo messageConstructor;
            public List<Func<Message, Message>> callbacks;
        }

        Dictionary<string, SubscriberCallback> subscribers = new Dictionary<string, SubscriberCallback>();

        public void Subscribe<T>(string topic, Action<T> callback) where T : Message, new()
        {
            SubscriberCallback subCallbacks;
            if (!subscribers.TryGetValue(topic, out subCallbacks))
            {
                subCallbacks = new SubscriberCallback
                {
                    messageConstructor = typeof(T).GetConstructor(new Type[0]),
                    callbacks = new List<Func<Message, Message>> { }
                };
                subscribers.Add(topic, subCallbacks);
            }

            subCallbacks.callbacks.Add((Message msg) => { callback((T)msg); return null; });
        }

        public void ImplementService<T>(string topic, Func<T, Message> callback)
            where T : Message, new()
        {
            SubscriberCallback subCallbacks;
            if (!subscribers.TryGetValue(topic, out subCallbacks))
            {
                subCallbacks = new SubscriberCallback
                {
                    messageConstructor = typeof(T).GetConstructor(new Type[0]),
                    callbacks = new List<Func<Message, Message>> { }
                };
                subscribers.Add(topic, subCallbacks);
            }

            subCallbacks.callbacks.Add((Message msg) => { return callback((T)msg); });
        }

        public async void SendServiceMessage<RESPONSE>(string rosServiceName, Message serviceRequest, Action<RESPONSE> callback) where RESPONSE : Message, new()
        {
            // Serialize the message in service name, message size, and message bytes format
            byte[] messageBytes = GetMessageBytes(rosServiceName, serviceRequest);

            TcpClient client = new TcpClient();
            await client.ConnectAsync(rosIPAddress, rosPort);

            NetworkStream networkStream = client.GetStream();
            networkStream.ReadTimeout = networkTimeout;

            RESPONSE serviceResponse = new RESPONSE();

            int serviceID = 0;

            // Send the message
            try
            {
                if (hudPanel != null)
                    serviceID = hudPanel.AddServiceRequest(rosServiceName, serviceRequest);
                networkStream.Write(messageBytes, 0, messageBytes.Length);
            }
            catch (Exception e)
            {
                Debug.LogError("SocketException: " + e);
                goto finish;
            }

            if (!networkStream.CanRead)
            {
                Debug.LogError("Sorry, you cannot read from this NetworkStream.");
                goto finish;
            }

            // Poll every 1 second(s) for available data on the stream
            int attempts = 0;
            while (!networkStream.DataAvailable && attempts <= this.awaitDataMaxRetries)
            {
                if (attempts == this.awaitDataMaxRetries)
                {
                    Debug.LogError("No data available on network stream after " + awaitDataMaxRetries + " attempts.");
                    goto finish;
                }
                attempts++;
                await Task.Delay((int)(awaitDataSleepSeconds * 1000));
            }

            try
            {
                (string topicName, byte[] content) = await ReadMessageContents(networkStream);
                serviceResponse.Deserialize(content, 0);
            }
            catch (Exception e)
            {
                Debug.LogError("Exception raised!! " + e);
            }

            finish:
            callback(serviceResponse);
            if (hudPanel != null)
                hudPanel.AddServiceResponse(serviceID, serviceResponse);
            if (client.Connected)
                client.Close();
        }

        public void RegisterSubscriber(string topic, string rosMessageName)
        {
            SendSysCommand(SYSCOMMAND_SUBSCRIBE, new SysCommand_Subscribe { topic = topic, message_name = rosMessageName });
        }

        public void RegisterPublisher(string topic, string rosMessageName)
        {
            SendSysCommand(SYSCOMMAND_PUBLISH, new SysCommand_Publish { topic = topic, message_name = rosMessageName });
        }

        private static ROSConnection _instance;
        public static ROSConnection instance
        {
            get
            {
                if (_instance == null)
                {
                    GameObject prefab = Resources.Load<GameObject>("ROSConnectionPrefab");
                    if (prefab == null)
                    {
                        Debug.LogWarning("No settings for ROSConnection.instance! Open \"ROS Settings\" from the Robotics menu to configure it.");
                        GameObject instance = new GameObject("ROSConnection");
                        _instance = instance.AddComponent<ROSConnection>();
                    }
                    else
                    {
                        Instantiate(prefab);
                    }
                }
                return _instance;
            }
        }

        void OnEnable()
        {
            if (_instance == null)
                _instance = this;
        }

        private void Start()
        {
            InitializeHUD();
            Subscribe<MRosUnityError>(ERROR_TOPIC_NAME, RosUnityErrorCallback);

            if (overrideUnityIP != "")
            {
                StartMessageServer(overrideUnityIP, unityPort); // no reason to wait, if we already know the IP
            }

<<<<<<< HEAD
            SendServiceMessage<UnityHandshakeResponse>(HANDSHAKE_TOPIC_NAME,
                new UnityHandshakeRequest(overrideUnityIP, (ushort)unityPort), RosUnityHandshakeCallback);
=======
            SendServiceMessage<MUnityHandshakeResponse>(HANDSHAKE_TOPIC_NAME,
                new MUnityHandshakeRequest(overrideUnityIP, (ushort) unityPort), RosUnityHandshakeCallback);
>>>>>>> 6d62c0fb
        }

        void OnValidate()
        {
            InitializeHUD();
        }

        private void InitializeHUD()
        {
            if (!Application.isPlaying || (!showHUD && hudPanel == null))
                return;

            if (hudPanel == null)
            {
                hudPanel = gameObject.AddComponent<HUDPanel>();
                hudPanel.SetRosIP(rosIPAddress, rosPort);
            }

            hudPanel.isEnabled = showHUD;
        }

        void RosUnityHandshakeCallback(MUnityHandshakeResponse response)
        {
            StartMessageServer(response.ip, unityPort);
        }

        void RosUnityErrorCallback(MRosUnityError error)
        {
            Debug.LogError("ROS-Unity error: " + error.message);
        }

        /// <param name="tcpClient"></param> TcpClient to read byte stream from.
        protected async Task HandleConnectionAsync(TcpClient tcpClient)
        {
            await Task.Yield();

            // continue asynchronously on another thread
            await ReadMessage(tcpClient.GetStream());
        }

        async Task ReadMessage(NetworkStream networkStream)
        {
            if (!networkStream.CanRead)
                return;

            SubscriberCallback subs;

            (string topicName, byte[] content) = await ReadMessageContents(networkStream);

            if (!subscribers.TryGetValue(topicName, out subs))
                return; // not interested in this topic

            Message msg = (Message)subs.messageConstructor.Invoke(new object[0]);
            msg.Deserialize(content, 0);

            if (hudPanel != null)
                hudPanel.SetLastMessageReceived(topicName, msg);

            foreach (Func<Message, Message> callback in subs.callbacks)
            {
                try
                {
                    Message response = callback(msg);
                    if (response != null)
                    {
                        // if the callback has a response, it's implementing a service
                        WriteDataStaggered(networkStream, topicName, response);
                    }
                }
                catch (Exception e)
                {
                    Debug.LogError("Subscriber callback problem: " + e);
                }
            }
        }

        async Task<Tuple<string, byte[]>> ReadMessageContents(NetworkStream networkStream)
        {
            // Get first bytes to determine length of topic name
            byte[] rawTopicBytes = new byte[4];
            networkStream.Read(rawTopicBytes, 0, rawTopicBytes.Length);
            int topicLength = BitConverter.ToInt32(rawTopicBytes, 0);

            // Read and convert topic name
            byte[] topicNameBytes = new byte[topicLength];
            networkStream.Read(topicNameBytes, 0, topicNameBytes.Length);
            string topicName = Encoding.ASCII.GetString(topicNameBytes, 0, topicLength);

            byte[] full_message_size_bytes = new byte[4];
            networkStream.Read(full_message_size_bytes, 0, full_message_size_bytes.Length);
            int full_message_size = BitConverter.ToInt32(full_message_size_bytes, 0);

            byte[] readBuffer = new byte[full_message_size];
            int bytesRemaining = full_message_size;
            int totalBytesRead = 0;

            int attempts = 0;
            // Read in message contents until completion, or until attempts are maxed out
            while (bytesRemaining > 0 && attempts <= this.awaitDataReadRetry)
            {
                if (attempts == this.awaitDataReadRetry)
                {
                    Debug.LogError("No more data to read network stream after " + awaitDataReadRetry + " attempts.");
                    return Tuple.Create(topicName, readBuffer);
                }

                // Read the minimum of the bytes remaining, or the designated readChunkSize in segments until none remain
                int bytesRead = networkStream.Read(readBuffer, totalBytesRead, Math.Min(readChunkSize, bytesRemaining));
                totalBytesRead += bytesRead;
                bytesRemaining -= bytesRead;

                if (!networkStream.DataAvailable) 
                {
                    attempts++;
                    await Task.Yield();
                }
            }
            return Tuple.Create(topicName, readBuffer);
        }

        /// <summary>
        /// 	Handles multiple connections and locks.
        /// </summary>
        /// <param name="tcpClient"></param> TcpClient to read byte stream from.
        private async Task StartHandleConnectionAsync(TcpClient tcpClient)
        {
            var connectionTask = HandleConnectionAsync(tcpClient);

            lock (_lock)
                activeConnectionTasks.Add(connectionTask);

            try
            {
                await connectionTask;
                // we may be on another thread after "await"
            }
            catch (Exception ex)
            {
                Debug.LogError(ex.ToString());
            }
            finally
            {
                lock (_lock)
                    activeConnectionTasks.Remove(connectionTask);
            }
        }

        TcpListener tcpListener;

        protected async void StartMessageServer(string ip, int port)
        {
            if (alreadyStartedServer)
                return;

            if (hudPanel != null)
                hudPanel.OnStartMessageServer(ip, port);

            alreadyStartedServer = true;
            while (true)
            {
                try
                {
                    if (!Application.isPlaying)
                        break;
                    tcpListener = new TcpListener(IPAddress.Parse(ip), port);
                    tcpListener.Start();

                    Debug.Log("ROS-Unity server listening on " + ip + ":" + port);

                    while (true) //we wait for a connection
                    {
                        var tcpClient = await tcpListener.AcceptTcpClientAsync();

                        var task = StartHandleConnectionAsync(tcpClient);
                        // if already faulted, re-throw any error on the calling context
                        if (task.IsFaulted)
                            await task;

                        // try to get through the message queue before doing another await
                        // but if messages are arriving faster than we can process them, don't freeze up
                        float abortAtRealtime = Time.realtimeSinceStartup + 0.1f;
                        while (tcpListener.Pending() && Time.realtimeSinceStartup < abortAtRealtime)
                        {
                            tcpClient = tcpListener.AcceptTcpClient();
                            task = StartHandleConnectionAsync(tcpClient);
                            if (task.IsFaulted)
                                await task;
                        }
                    }
                }
                catch (ObjectDisposedException e)
                {
                    if (!Application.isPlaying)
                    {
                        // This only happened because we're shutting down. Not a problem.
                    }
                    else
                    {
                        Debug.LogError("Exception raised!! " + e);
                    }
                }
                catch (Exception e)
                {
                    Debug.LogError("Exception raised!! " + e);
                }

                // to avoid infinite loops, wait a frame before trying to restart the server
                await Task.Yield();
            }
        }

        private void OnApplicationQuit()
        {
            if (tcpListener != null)
                tcpListener.Stop();
            tcpListener = null;
        }


        /// <summary>
        ///    Given some input values, fill a byte array in the desired format to use with
        ///     https://github.com/Unity-Technologies/Robotics-Tutorials/tree/master/catkin_ws/src/tcp_endpoint
        ///
        /// 	All messages are expected to come in the format of:
        /// 		first four bytes: int32 of the length of following string value
        /// 		next N bytes determined from previous four bytes: ROS topic name as a string
        /// 		next four bytes: int32 of the length of the remaining bytes for the ROS Message
        /// 		last N bytes determined from previous four bytes: ROS Message variables
        /// </summary>
        /// <param name="offset"></param> Index of where to start writing output data
        /// <param name="serviceName"></param> The name of the ROS service or topic that the message data is meant for
        /// <param name="fullMessageSizeBytes"></param> The full size of the already serialized message in bytes
        /// <param name="messageToSend"></param> The serialized ROS message to send to ROS network
        /// <returns></returns>
        public int GetPrefixBytes(int offset, byte[] serviceName, byte[] fullMessageSizeBytes, byte[] messagBuffer)
        {
            // Service Name bytes
            System.Buffer.BlockCopy(serviceName, 0, messagBuffer, 0, serviceName.Length);
            offset += serviceName.Length;

            // Full Message size bytes
            System.Buffer.BlockCopy(fullMessageSizeBytes, 0, messagBuffer, offset, fullMessageSizeBytes.Length);
            offset += fullMessageSizeBytes.Length;

            return offset;
        }

        /// <summary>
        ///    Serialize a ROS message in the expected format of
        ///     https://github.com/Unity-Technologies/Robotics-Tutorials/tree/master/catkin_ws/src/tcp_endpoint
        ///
        /// 	All messages are expected to come in the format of:
        /// 		first four bytes: int32 of the length of following string value
        /// 		next N bytes determined from previous four bytes: ROS topic name as a string
        /// 		next four bytes: int32 of the length of the remaining bytes for the ROS Message
        /// 		last N bytes determined from previous four bytes: ROS Message variables
        /// </summary>
        /// <param name="topicServiceName"></param> The ROS topic or service name that is receiving the messsage
        /// <param name="message"></param> The ROS message to send to a ROS publisher or service
        /// <returns> byte array with serialized ROS message in appropriate format</returns>
        public byte[] GetMessageBytes(string topicServiceName, Message message)
        {
            byte[] topicName = message.SerializeString(topicServiceName);
            byte[] bytesMsg = message.Serialize();
            byte[] fullMessageSizeBytes = BitConverter.GetBytes(bytesMsg.Length);

            byte[] messageBuffer = new byte[topicName.Length + fullMessageSizeBytes.Length + bytesMsg.Length];
            // Copy topic name and message size in bytes to message buffer
            int offset = GetPrefixBytes(0, topicName, fullMessageSizeBytes, messageBuffer);
            // ROS message bytes
            System.Buffer.BlockCopy(bytesMsg, 0, messageBuffer, offset, bytesMsg.Length);

            return messageBuffer;
        }

        struct SysCommand_Subscribe
        {
            public string topic;
            public string message_name;
        }

        struct SysCommand_Publish
        {
            public string topic;
            public string message_name;
        }

        void SendSysCommand(string command, object param)
        {
            Send(SYSCOMMAND_TOPIC_NAME, new MRosUnitySysCommand(command, JsonUtility.ToJson(param)));
        }

        public async void Send(string rosTopicName, Message message)
        {
            TcpClient client = null;
            try
            {
                client = new TcpClient();
                await client.ConnectAsync(rosIPAddress, rosPort);

                NetworkStream networkStream = client.GetStream();
                networkStream.ReadTimeout = networkTimeout;

                WriteDataStaggered(networkStream, rosTopicName, message);
            }
            catch (NullReferenceException e)
            {
                Debug.LogError("TCPConnector.SendMessage Null Reference Exception: " + e);
            }
            catch (Exception e)
            {
                Debug.LogError("TCPConnector Exception: " + e);
            }
            finally
            {
                if (client != null && client.Connected)
                {
                    try
                    {
                        if (hudPanel != null) hudPanel.SetLastMessageSent(rosTopicName, message);
                        client.Close();
                    }
                    catch (Exception)
                    {
                        //Ignored.
                    }
                }
            }
        }

        /// <summary>
        ///    Serialize a ROS message in the expected format of
        ///     https://github.com/Unity-Technologies/Robotics-Tutorials/tree/master/catkin_ws/src/tcp_endpoint
        ///
        /// 	All messages are expected to come in the format of:
        /// 		first four bytes: int32 of the length of following string value
        /// 		next N bytes determined from previous four bytes: ROS topic name as a string
        /// 		next four bytes: int32 of the length of the remaining bytes for the ROS Message
        /// 		last N bytes determined from previous four bytes: ROS Message variables
        /// </summary>
        /// <param name="networkStream"></param> The network stream that is transmitting the messsage
        /// <param name="rosTopicName"></param> The ROS topic or service name that is receiving the messsage
        /// <param name="message"></param> The ROS message to send to a ROS publisher or service
        private void WriteDataStaggered(NetworkStream networkStream, string rosTopicName, Message message)
        {
            byte[] topicName = message.SerializeString(rosTopicName);
            List<byte[]> segments = message.SerializationStatements();
            int messageLength = segments.Select(s => s.Length).Sum();
            byte[] fullMessageSizeBytes = BitConverter.GetBytes(messageLength);

            networkStream.Write(topicName, 0, topicName.Length);
            networkStream.Write(fullMessageSizeBytes, 0, fullMessageSizeBytes.Length);
            foreach (byte[] segmentData in segments)
            {
                networkStream.Write(segmentData, 0, segmentData.Length);
            }
        }
    }
}<|MERGE_RESOLUTION|>--- conflicted
+++ resolved
@@ -209,13 +209,8 @@
                 StartMessageServer(overrideUnityIP, unityPort); // no reason to wait, if we already know the IP
             }
 
-<<<<<<< HEAD
-            SendServiceMessage<UnityHandshakeResponse>(HANDSHAKE_TOPIC_NAME,
-                new UnityHandshakeRequest(overrideUnityIP, (ushort)unityPort), RosUnityHandshakeCallback);
-=======
             SendServiceMessage<MUnityHandshakeResponse>(HANDSHAKE_TOPIC_NAME,
-                new MUnityHandshakeRequest(overrideUnityIP, (ushort) unityPort), RosUnityHandshakeCallback);
->>>>>>> 6d62c0fb
+                new MUnityHandshakeRequest(overrideUnityIP, (ushort)unityPort), RosUnityHandshakeCallback);
         }
 
         void OnValidate()
