--- conflicted
+++ resolved
@@ -22,7 +22,6 @@
         public bool IsEnabled { get; set; }
 
         // GUI variables
-<<<<<<< HEAD
         static bool s_Initialized = false; 
         public static GUIStyle s_IPStyle;
         public static GUIStyle s_BoldStyle;
@@ -38,27 +37,12 @@
 
             return rosMessageName;
         }
-=======
-        GUIStyle m_LabelStyle;
-        GUIStyle m_ContentStyle;
-        GUIStyle m_MessageStyle;
-        bool m_ViewSent = false;
-        bool m_ViewRecv = false;
-        bool m_ViewSrvs = false;
-        Rect m_ScrollRect;
->>>>>>> 80fe3a9b
 
         // ROS Message variables
         string m_RosConnectAddress = "";
 
-<<<<<<< HEAD
         int m_NextServiceID = 101;
         int m_NextWindowID = 101;
-=======
-        MessageViewState m_LastMessageSent;
-        string m_LastMessageSentMeta = "None";
-        float m_LastMessageSentRealtime;
->>>>>>> 80fe3a9b
 
         List<HUDVisualizationRule> m_ActiveWindows = new List<HUDVisualizationRule>();
         SortedList<string, HUDVisualizationRule> m_AllTopics = new SortedList<string, HUDVisualizationRule>();
@@ -72,21 +56,10 @@
 
         public static void RegisterTab(IHudTab tab)
         {
-<<<<<<< HEAD
             s_HUDTabs.Add(tab);
         }
 
         IHudTab m_SelectedTab;
-=======
-            m_LastMessageSent = new MessageViewState() { label = "Last Message Sent:", message = message };
-            m_LastMessageSentMeta = $"{topic} (time: {System.DateTime.Now.TimeOfDay})";
-            m_LastMessageSentRealtime = Time.realtimeSinceStartup;
-        }
-
-        MessageViewState m_LastMessageReceived;
-        string m_LastMessageReceivedMeta = "None";
-        float m_LastMessageReceivedRealtime;
->>>>>>> 80fe3a9b
 
         float m_MessageOutLastRealtime;
         float m_MessageInLastRealtime;
@@ -95,15 +68,9 @@
 
         void SaveLayout()
         {
-<<<<<<< HEAD
             HUDLayoutSave saveState = new HUDLayoutSave { };
             saveState.AddRules(m_AllTopics.Values);
             File.WriteAllText(LayoutFilePath, JsonUtility.ToJson(saveState));
-=======
-            m_LastMessageReceived = new MessageViewState() { label = "Last Message Received:", message = message };
-            m_LastMessageReceivedMeta = $"{topic} (time: {System.DateTime.Now.TimeOfDay})";
-            m_LastMessageReceivedRealtime = Time.realtimeSinceStartup;
->>>>>>> 80fe3a9b
         }
 
         void LoadLayout()
@@ -204,7 +171,6 @@
 
         void InitStyles()
         {
-<<<<<<< HEAD
             if (s_Initialized)
                 return;
 
@@ -220,33 +186,7 @@
                 alignment = TextAnchor.MiddleLeft,
                 normal = { textColor = Color.white },
                 fontStyle = FontStyle.Bold,
-=======
-            // Define font styles
-            m_LabelStyle = new GUIStyle
-            {
-                alignment = TextAnchor.MiddleLeft,
-                normal = { textColor = Color.white },
-                fontStyle = FontStyle.Bold,
-                fixedWidth = 250
             };
-
-            m_ContentStyle = new GUIStyle
-            {
-                alignment = TextAnchor.MiddleLeft,
-                padding = new RectOffset(10, 0, 0, 5),
-                normal = { textColor = Color.white },
-                fixedWidth = 300
-            };
-
-            m_MessageStyle = new GUIStyle
-            {
-                alignment = TextAnchor.MiddleLeft,
-                padding = new RectOffset(10, 0, 5, 5),
-                normal = { textColor = Color.white },
-                fixedWidth = 300,
-                wordWrap = true
->>>>>>> 80fe3a9b
-            };
         }
 
         void Awake()
@@ -256,7 +196,6 @@
             LoadLayout();
         }
 
-<<<<<<< HEAD
         void OnApplicationQuit()
         {
             SaveLayout();
@@ -265,40 +204,25 @@
         public void SetRosIP(string ip, int port)
         {
             m_RosConnectAddress = $"{ip}:{port}";
-=======
-            m_ScrollRect = new Rect();
->>>>>>> 80fe3a9b
         }
 
         Color GetConnectionColor(float elapsedTime)
         {
-<<<<<<< HEAD
-            Color bright = new Color(1, 1, 0.5f);
-            Color mid = new Color(0, 1, 1);
-            Color dark = new Color(0, 0.5f, 1);
-=======
             var bright = new Color(1, 1, 0.5f);
             var mid = new Color(0, 1, 1);
             var dark = new Color(0, 0.5f, 1);
             const float brightDuration = 0.03f;
             const float fadeToDarkDuration = 1.0f;
->>>>>>> 80fe3a9b
 
             if (!ROSConnection.instance.HasConnectionThread)
                 return Color.gray;
             if (ROSConnection.instance.HasConnectionError)
                 return Color.red;
-<<<<<<< HEAD
-            if (elapsedTime > 0.03f)
-                return Color.Lerp(mid, dark, elapsedTime);
-            else
-                return bright;
-=======
+
             if (elapsedTime <= brightDuration)
                 return bright;
             else
                 return Color.Lerp(mid, dark, elapsedTime/fadeToDarkDuration);
->>>>>>> 80fe3a9b
         }
 
         void OnGUI()
@@ -312,36 +236,26 @@
             // ROS IP Setup
             GUILayout.BeginHorizontal();
             Color baseColor = GUI.color;
-<<<<<<< HEAD
             GUI.color = GetConnectionColor(Time.realtimeSinceStartup - m_MessageInLastRealtime);
-            GUILayout.Label("<", s_BoldStyle, GUILayout.Width(10));
+            GUILayout.Label("\u25C0", s_BoldStyle, GUILayout.Width(10));
             GUI.color = GetConnectionColor(Time.realtimeSinceStartup - m_MessageOutLastRealtime);
-            GUILayout.Label(">", s_BoldStyle, GUILayout.Width(10));
+            GUILayout.Label("\u25B6", s_BoldStyle, GUILayout.Width(15));
             GUI.color = baseColor;
             GUILayout.Label("ROS IP: ", s_BoldStyle, GUILayout.Width(100));
-            GUILayout.Label(m_RosConnectAddress, s_IPStyle);
-            GUILayout.EndHorizontal();
-
-            if (!ROSConnection.instance.HasConnectionThread)
-            {
-=======
-            GUI.color = GetConnectionColor(Time.realtimeSinceStartup - m_LastMessageReceivedRealtime);
-            GUILayout.Label("\u25C0", m_LabelStyle, GUILayout.Width(10));
-            GUI.color = GetConnectionColor(Time.realtimeSinceStartup - m_LastMessageSentRealtime);
-            GUILayout.Label("\u25B6", m_LabelStyle, GUILayout.Width(15));
-            GUI.color = baseColor;
-            GUILayout.Label("ROS IP: ", m_LabelStyle, GUILayout.Width(100));
 
             if (!ROSConnection.instance.HasConnectionThread)
             {
                 ROSConnection.instance.RosIPAddress = GUILayout.TextField(ROSConnection.instance.RosIPAddress);
                 GUILayout.EndHorizontal();
->>>>>>> 80fe3a9b
                 GUILayout.Label("(Not connected)");
                 if (GUILayout.Button("Connect"))
                     ROSConnection.instance.Connect();
             }
-<<<<<<< HEAD
+            else
+            {
+                GUILayout.Label(m_RosConnectAddress, m_ContentStyle);
+                GUILayout.EndHorizontal();
+            }
 
             GUILayout.BeginHorizontal();
             foreach(IHudTab tab in s_HUDTabs)
@@ -358,35 +272,9 @@
                     if(m_SelectedTab != null)
                         m_SelectedTab.OnSelected();
                 }
-=======
-            else
-            {
-                GUILayout.Label(host, m_ContentStyle);
-                GUILayout.EndHorizontal();
-            }
-
-            // Last message sent
-            GUILayout.Label("Last Message Sent:", m_LabelStyle);
-            GUILayout.Label(m_LastMessageSentMeta, m_ContentStyle);
-            if (m_LastMessageSent != null)
-                m_ViewSent = GUILayout.Toggle(m_ViewSent, "View contents");
-
-            // Last message received
-            GUILayout.Label("Last Message Received:", m_LabelStyle);
-            GUILayout.Label(m_LastMessageReceivedMeta, m_ContentStyle);
-            if (m_LastMessageReceived != null)
-                m_ViewRecv = GUILayout.Toggle(m_ViewRecv, "View contents");
-
-            GUILayout.Label($"{activeServices.Count} Active Service Requests:", m_LabelStyle);
-            if (activeServices.Count > 0)
-            {
-                var dots = new String('.', (int)Time.time % 4);
-                GUILayout.Label($"Waiting for service response{dots}", m_ContentStyle);
->>>>>>> 80fe3a9b
             }
             GUILayout.EndHorizontal();
 
-<<<<<<< HEAD
             if (m_SelectedTab != null)
                 m_SelectedTab.OnGUI(this);
 
@@ -419,21 +307,6 @@
             foreach (HUDVisualizationRule window in m_ActiveWindows)
             {
                 window.DrawWindow();
-=======
-            m_ViewSrvs = GUILayout.Toggle(m_ViewSrvs, "View services status");
-
-            GUILayout.EndVertical();
-
-            // Update length of scroll
-            if (GUILayoutUtility.GetLastRect().height > 1 && GUILayoutUtility.GetLastRect().width > 1)
-                m_ScrollRect = GUILayoutUtility.GetLastRect();
-
-            // Optionally show message contents
-            float y = m_ScrollRect.yMax;
-            if (m_ViewSent)
-            {
-                y = ShowMessage(m_LastMessageSent, y);
->>>>>>> 80fe3a9b
             }
         }
 
@@ -448,7 +321,6 @@
             Queue<Rect> yQueue = new Queue<Rect>();
             yQueue.Enqueue(GetDefaultWindowRect());
 
-<<<<<<< HEAD
             while(yQueue.Count > 0 || xQueue.Count > 0)
             {
                 Rect testRect = xQueue.Count > 0? xQueue.Dequeue(): yQueue.Dequeue();
@@ -469,14 +341,6 @@
         public bool IsFreeWindowRect(Rect rect)
         {
             foreach(HUDVisualizationRule window in m_ActiveWindows)
-=======
-            if (m_ViewRecv)
-            {
-                y = ShowMessage(m_LastMessageReceived, y);
-            }
-
-            if (m_ViewSrvs)
->>>>>>> 80fe3a9b
             {
                 if (window.WindowRect.Overlaps(rect))
                     return false;
@@ -540,18 +404,9 @@
         }
 
 
-<<<<<<< HEAD
         class HUDLayoutSave
         {
             public HUDVisualizationRule.SaveState[] Rules;
-=======
-            // Paste contents of message
-            if (showElapsedTime)
-                GUILayout.Label($"{msgView.label} ({Time.time - msgView.timestamp})", m_LabelStyle);
-            else
-                GUILayout.Label(msgView.label, m_LabelStyle);
-            GUILayout.Label(msgView.message.ToString(), m_MessageStyle);
->>>>>>> 80fe3a9b
 
             public void AddRules(IEnumerable<HUDVisualizationRule> rules)
             {
