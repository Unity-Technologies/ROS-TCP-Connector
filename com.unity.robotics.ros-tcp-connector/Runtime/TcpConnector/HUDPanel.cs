using System;
using System.Collections.Generic;
using UnityEngine;
using Unity.Robotics.ROSTCPConnector.MessageGeneration;
using Unity.Robotics.MessageVisualizers;
using System.IO;

namespace Unity.Robotics.ROSTCPConnector
{
    public interface IHudTab
    {
        string Label { get; }
        void OnGUI(HUDPanel hud);
        void OnSelected();
        void OnDeselected();
    }

    public class HUDPanel : MonoBehaviour
    {
        public bool IsEnabled { get; set; }

        // GUI variables
        static bool s_Initialized = false; 
        public static GUIStyle s_IPStyle;
        public static GUIStyle s_BoldStyle;
        static Dictionary<string, string> s_MessageNamesByTopic = new Dictionary<string, string>();
        static SortedList<string, TopicVisualizationState> s_AllTopics = new SortedList<string, TopicVisualizationState>();
        
        public static string GetMessageNameByTopic(string topic)
        {
            if (!s_MessageNamesByTopic.TryGetValue(topic, out var rosMessageName))
            {
                return null;
            }

            return rosMessageName;
        }

        // ROS Message variables
        string m_RosConnectAddress = "";

        int m_NextServiceID = 101;
        int m_NextWindowID = 101;
        int m_CurrentFrameIndex;

        List<TopicVisualizationState> m_ActiveWindows = new List<TopicVisualizationState>();
        Dictionary<string, IVisualFactory> m_TopicVisualizers = new Dictionary<string, IVisualFactory>();
        Dictionary<int, TopicVisualizationState> m_PendingServiceRequests = new Dictionary<int, TopicVisualizationState>();
        TopicVisualizationState m_DraggingWindow;

<<<<<<< HEAD
        static SortedList<int, IHudTab> s_HUDTabs = new SortedList<int, IHudTab> { {(int)HudTabIndices.Topics, new TopicsHudTab()} };
        public enum HudTabIndices
        {
            Topics = -3,
            TF = -2,
            Settings = -1
        }
=======
        public static SortedList<string, TopicVisualizationState> AllTopics => s_AllTopics;
        static List<IHudTab> s_HUDTabs = new List<IHudTab> { new TopicsHudTab() };
>>>>>>> 36348202

        public static void RegisterTab(IHudTab tab, int index=0)
        {
            if (s_HUDTabs.ContainsKey(index))
            {
                Debug.LogWarning($"HUDPanel already contains a tab registered at index {index}! Registering at index {s_HUDTabs.Count} instead.");
                index = s_HUDTabs.Count;
            }
            
            s_HUDTabs.Add(index, tab);
        }

        IHudTab m_SelectedTab;

        float m_MessageOutLastRealtime;
        float m_MessageInLastRealtime;

        string LayoutFilePath => Path.Combine(Application.persistentDataPath, "RosHudLayout.json");

        public void SaveLayout(string path="")
        {
            // Print filepath if saving to user-input path; default to persistentDataPath
            if (path.Length > 0)
            {
                Debug.Log($"Saved visualizations layout to {path}");
            }
            else 
            {
                path = LayoutFilePath;
            }

            HUDLayoutSave saveState = new HUDLayoutSave { };
<<<<<<< HEAD
            saveState.AddRules(m_AllTopics.Values);
            File.WriteAllText(path, JsonUtility.ToJson(saveState));
=======
            saveState.AddRules(s_AllTopics.Values);
            File.WriteAllText(LayoutFilePath, JsonUtility.ToJson(saveState));
>>>>>>> 36348202
        }

        public void LoadLayout(string path="")
        {
            if (path.Length > 0)
            {
                Debug.Log($"Loaded visualizations layout from {path}");
            }
            else
            {
                path = LayoutFilePath;
            }

            if (File.Exists(path))
            {
                LoadLayout(JsonUtility.FromJson<HUDLayoutSave>(File.ReadAllText(path)));
            }
        }

        void LoadLayout(HUDLayoutSave saveState)
        {
            m_ActiveWindows.Clear();
            RequestTopics();
            foreach (TopicVisualizationState.SaveState savedRule in saveState.Rules)
            {
                s_AllTopics[savedRule.Topic] = new TopicVisualizationState(savedRule, this);
            }
        }

        public void AddWindow(TopicVisualizationState window)
        {
            m_ActiveWindows.Add(window);
        }

        public void RemoveWindow(TopicVisualizationState window)
        {
            m_ActiveWindows.Remove(window);
        }

        public int GetNextWindowID()
        {
            int result = m_NextWindowID;
            m_NextWindowID++;
            return result;
        }

        public void SetLastMessageSent(string topic, Message message)
        {
            if (topic.StartsWith("__"))
                return;

            TopicVisualizationState state;
            if (!s_AllTopics.TryGetValue(topic, out state))
            {
                s_AllTopics.Add(topic, null);
            }
            if (state != null)
                state.SetMessage(message, new MessageMetadata(topic, m_CurrentFrameIndex, DateTime.Now));
            m_MessageOutLastRealtime = Time.realtimeSinceStartup;
        }

        public void SetLastMessageReceived(string topic, Message message)
        {
            if (topic.StartsWith("__"))
                return;

            TopicVisualizationState state;
            if (!s_AllTopics.TryGetValue(topic, out state))
            {
                s_AllTopics.Add(topic, null);
            }
            if (state != null)
                state.SetMessage(message, new MessageMetadata(topic, m_CurrentFrameIndex, DateTime.Now));
            m_MessageInLastRealtime = Time.realtimeSinceStartup;
        }

        public int AddServiceRequest(string topic, Message request)
        {
            int serviceID = m_NextServiceID;
            m_NextServiceID++;

            MessageMetadata meta = new MessageMetadata(topic, m_CurrentFrameIndex, DateTime.Now);

            TopicVisualizationState state;
            if (!s_AllTopics.TryGetValue(topic, out state))
            {
                s_AllTopics.Add(topic, null);
            }
            if (state != null)
            {
                m_PendingServiceRequests.Add(serviceID, state);
                state.SetServiceRequest(request, new MessageMetadata(topic, m_CurrentFrameIndex, DateTime.Now), serviceID);
            }
            return serviceID;
        }

        public void AddServiceResponse(int serviceID, Message response)
        {
            TopicVisualizationState state;
            if (!m_PendingServiceRequests.TryGetValue(serviceID, out state))
                return; // don't know what happened there, but that's not a request I recognize

            m_PendingServiceRequests.Remove(serviceID);

            if (state != null)
            {
                state.SetServiceResponse(response, new MessageMetadata(state.Topic, m_CurrentFrameIndex, DateTime.Now), serviceID);
            }
        }

        void InitStyles()
        {
            if (s_Initialized)
                return;

            s_Initialized = true;
            s_IPStyle = new GUIStyle
            {
                alignment = TextAnchor.MiddleLeft,
                normal = { textColor = Color.white },
            };

            s_BoldStyle = new GUIStyle
            {
                alignment = TextAnchor.MiddleLeft,
                normal = { textColor = Color.white },
                fontStyle = FontStyle.Bold,
            };
        }

        void Awake()
        {
            InitStyles();

            LoadLayout();
        }

        void OnApplicationQuit()
        {
            SaveLayout();
        }

        public void SetRosIP(string ip, int port)
        {
            m_RosConnectAddress = $"{ip}:{port}";
        }

        public void LateUpdate()
        {
            // used to track whether a given visualization has already updated this frame
            m_CurrentFrameIndex = (m_CurrentFrameIndex + 1)%1000000;
        }

        Color GetConnectionColor(float elapsedTime)
        {
            var bright = new Color(1, 1, 0.5f);
            var mid = new Color(0, 1, 1);
            var dark = new Color(0, 0.5f, 1);
            const float brightDuration = 0.03f;
            const float fadeToDarkDuration = 1.0f;

            if (!ROSConnection.instance.HasConnectionThread)
                return Color.gray;
            if (ROSConnection.instance.HasConnectionError)
                return Color.red;

            if (elapsedTime <= brightDuration)
                return bright;
            else
                return Color.Lerp(mid, dark, elapsedTime/fadeToDarkDuration);
        }

        void OnGUI()
        {
            if (!IsEnabled)
                return;

            // Initialize main HUD
            GUILayout.BeginVertical(GUI.skin.box, GUILayout.Width(300));

            // ROS IP Setup
            GUILayout.BeginHorizontal();
            Color baseColor = GUI.color;
            GUI.color = GetConnectionColor(Time.realtimeSinceStartup - m_MessageInLastRealtime);
            GUILayout.Label("\u25C0", s_BoldStyle, GUILayout.Width(10));
            GUI.color = GetConnectionColor(Time.realtimeSinceStartup - m_MessageOutLastRealtime);
            GUILayout.Label("\u25B6", s_BoldStyle, GUILayout.Width(15));
            GUI.color = baseColor;
            GUILayout.Label("ROS IP: ", s_BoldStyle, GUILayout.Width(100));

            if (!ROSConnection.instance.HasConnectionThread)
            {
                ROSConnection.instance.RosIPAddress = GUILayout.TextField(ROSConnection.instance.RosIPAddress);
                GUILayout.EndHorizontal();
                GUILayout.Label("(Not connected)");
                if (GUILayout.Button("Connect"))
                    ROSConnection.instance.Connect();
            }
            else
            {
                GUILayout.Label(m_RosConnectAddress, s_IPStyle);
                GUILayout.EndHorizontal();
            }

            GUILayout.BeginHorizontal();
            foreach(IHudTab tab in s_HUDTabs.Values)
            {
                bool wasSelected = tab == m_SelectedTab;
                bool selected = GUILayout.Toggle(wasSelected, tab.Label, GUI.skin.button);
                if(selected != wasSelected)
                {
                    if(m_SelectedTab != null)
                        m_SelectedTab.OnDeselected();

                    m_SelectedTab = selected? tab: null;

                    if(m_SelectedTab != null)
                        m_SelectedTab.OnSelected();
                }
            }
            GUILayout.EndHorizontal();

            if (m_SelectedTab != null)
                m_SelectedTab.OnGUI(this);

            GUILayout.EndVertical();

            // Draggable windows
            Event current = Event.current;
            if (current.type == EventType.MouseDown)
            {
                for (int Idx = m_ActiveWindows.Count - 1; Idx >= 0; --Idx)
                {
                    TopicVisualizationState window = m_ActiveWindows[Idx];
                    if (m_ActiveWindows[Idx].TryDragWindow(current))
                    {
                        m_DraggingWindow = m_ActiveWindows[Idx];
                        break;
                    }
                }
            }
            else if (current.type == EventType.MouseDrag && m_DraggingWindow != null)
            {
                m_DraggingWindow.UpdateDragWindow(current);
            }
            else if (current.type == EventType.MouseUp && m_DraggingWindow != null)
            {
                m_DraggingWindow.EndDragWindow();
                m_DraggingWindow = null;
            }

            foreach (TopicVisualizationState window in m_ActiveWindows)
            {
                window.DrawWindow();
            }
        }

        public static Rect GetDefaultWindowRect()
        {
            return new Rect(300, 0, 300, 200);
        }

        public Rect GetFreeWindowRect()
        {
            Queue<Rect> xQueue = new Queue<Rect>();
            Queue<Rect> yQueue = new Queue<Rect>();
            yQueue.Enqueue(GetDefaultWindowRect());

            while(yQueue.Count > 0 || xQueue.Count > 0)
            {
                Rect testRect = xQueue.Count > 0? xQueue.Dequeue(): yQueue.Dequeue();
                if (testRect.xMax > Screen.width || testRect.yMax > Screen.height)
                    continue;

                float maxX, maxY;
                if (IsFreeWindowRect(testRect, out maxX, out maxY))
                    return testRect;

                xQueue.Enqueue(new Rect(maxX, testRect.y, testRect.width, testRect.height));
                yQueue.Enqueue(new Rect(testRect.x, maxY, testRect.width, testRect.height));
            }

            return GetDefaultWindowRect();
        }

        public bool IsFreeWindowRect(Rect rect)
        {
            foreach(TopicVisualizationState window in m_ActiveWindows)
            {
                if (window.WindowRect.Overlaps(rect))
                    return false;
            }
            return true;
        }

        public bool IsFreeWindowRect(Rect rect, out float maxX, out float maxY)
        {
            maxX = 0;
            maxY = 0;
            bool result = true;
            foreach (TopicVisualizationState window in m_ActiveWindows)
            {
                if (window.WindowRect.Overlaps(rect))
                {
                    maxX = Mathf.Max(maxX, window.WindowRect.xMax);
                    maxY = Mathf.Max(maxY, window.WindowRect.yMax);
                    result = false;
                }
            }
            return result;
        }

        public IVisualFactory GetVisualizer(string topic)
        {
            IVisualFactory result;
            if (m_TopicVisualizers.TryGetValue(topic, out result))
            {
                return result;
            }

            string rosMessageName = GetMessageNameByTopic(topic);
            result = VisualFactoryRegistry.GetVisualizer(topic, rosMessageName);
            m_TopicVisualizers[topic] = result;
            return result;
        }

        public TopicVisualizationState GetVisualizationState(string topic, bool subscribe=false)
        {
            if (s_AllTopics.TryGetValue(topic, out var result) && result != null)
            {
                return result;
            }

            string rosMessageName = GetMessageNameByTopic(topic);
            if (rosMessageName != null)
            {
                result = new TopicVisualizationState(topic, rosMessageName, this, subscribe);
                s_AllTopics[topic] = result;    
            }
            return result;
        }

        float m_LastTopicsRequestRealtime = -1;
        const float k_TimeBetweenTopicsUpdates = 5.0f;

        public void RequestTopics()
        {
            if (m_LastTopicsRequestRealtime == -1 || (Time.realtimeSinceStartup - m_LastTopicsRequestRealtime) > k_TimeBetweenTopicsUpdates)
            {
                ROSConnection.instance.GetTopicList(RegisterTopics);
                m_LastTopicsRequestRealtime = Time.realtimeSinceStartup;
            }
        }

        void RegisterTopics(string[] topics, string[] messageNames)
        {
            for (int Idx = 0; Idx < topics.Length; ++Idx)
            {
                string topic = topics[Idx];
                if (!s_AllTopics.ContainsKey(topic))
                {
                    s_AllTopics.Add(topic, null);
                }
                s_MessageNamesByTopic[topic] = messageNames[Idx];
            }
            //ResizeTopicsWindow();
            m_TopicVisualizers.Clear(); // update to the newest message types
        }


        class HUDLayoutSave
        {
            public TopicVisualizationState.SaveState[] Rules;

            public void AddRules(IEnumerable<TopicVisualizationState> rules)
            {
                List<TopicVisualizationState.SaveState> topicRuleSaves = new List<TopicVisualizationState.SaveState>();
                foreach (TopicVisualizationState rule in rules)
                {
                    if (rule == null)
                        continue;
                    TopicVisualizationState.SaveState save = rule.CreateSaveState();
                    if (save != null)
                        topicRuleSaves.Add(save);
                }
                this.Rules = topicRuleSaves.ToArray();
            }
        }

        class TopicsHudTab : IHudTab
        {
            string IHudTab.Label => "Topics";

            Vector2 m_TopicMenuScrollPosition;
            string m_TopicFilter = "";

            public void OnSelected() { }
            public void OnDeselected() { }

            public void OnGUI(HUDPanel hud)
            {
                hud.RequestTopics();

                GUILayout.BeginHorizontal();
                m_TopicFilter = GUILayout.TextField(m_TopicFilter);

                if (m_TopicFilter != "" && !AllTopics.ContainsKey(m_TopicFilter))
                {
                    if (GUILayout.Button($"Subscribe to \"{m_TopicFilter}\""))
                    {
                        TopicVisualizationState state = new TopicVisualizationState(m_TopicFilter, GetMessageNameByTopic(m_TopicFilter), hud);
                        state.SetShowWindow(true);
                        state.SetShowDrawing(true);
                        AllTopics.Add(m_TopicFilter, state);
                    }
                }
                GUILayout.EndHorizontal();

                GUILayout.BeginHorizontal();
                GUILayout.Label("UI", HUDPanel.s_BoldStyle, GUILayout.Width(20));
                GUILayout.Label("Viz", HUDPanel.s_BoldStyle);
                GUILayout.EndHorizontal();

                m_TopicMenuScrollPosition = GUILayout.BeginScrollView(m_TopicMenuScrollPosition);
                int numTopicsShown = 0;
                foreach (KeyValuePair<string, TopicVisualizationState> kv in AllTopics)
                {
                    bool showWindow = false;
                    bool canShowWindow = false;
                    bool showDrawing = false;
                    bool canShowDrawing = false;
                    string title = kv.Key;
                    if (!title.Contains(m_TopicFilter))
                    {
                        continue;
                    }
                    string rosMessageName = GetMessageNameByTopic(title);

                    numTopicsShown++;
                    TopicVisualizationState state = kv.Value;

                    if (state != null)
                    {
                        showWindow = state.ShowWindow;
                        showDrawing = state.ShowDrawing;
                        title = state.Topic;
                    }

                    IVisualFactory visualFactory = hud.GetVisualizer(kv.Key);
                    canShowWindow = visualFactory != null;
                    canShowDrawing = visualFactory != null ? visualFactory.CanShowDrawing : false;

                    bool hasWindow = showWindow;
                    bool hasDrawing = showDrawing;

                    GUILayout.BeginHorizontal();
                    if (hasWindow || canShowWindow)
                        showWindow = GUILayout.Toggle(showWindow, "", GUILayout.Width(15));
                    else
                        GUILayout.Label("", GUILayout.Width(15));

                    if (hasDrawing || canShowDrawing)
                        showDrawing = GUILayout.Toggle(showDrawing, "", GUILayout.Width(15));
                    else
                        GUILayout.Label("", GUILayout.Width(15));

                    Color baseColor = GUI.color;
                    GUI.color = canShowWindow ? baseColor : Color.grey;
                    if (GUILayout.Button(new GUIContent(title, rosMessageName), GUI.skin.label, GUILayout.Width(240)))
                    {
                        if (!canShowWindow)
                        {
                            Debug.LogError($"No message class registered for type {rosMessageName}");
                        }
                        else if (!canShowDrawing)
                        {
                            showWindow = !showWindow;
                        }
                        else
                        {
                            bool toggleOn = (!showWindow || !showDrawing);
                            showWindow = toggleOn;
                            showDrawing = toggleOn;
                        }
                    }
                    GUI.color = baseColor;
                    GUILayout.EndHorizontal();

                    if (showWindow != hasWindow || showDrawing != hasDrawing)
                    {
                        if (state == null)
                        {
                            state = new TopicVisualizationState(kv.Key, GetMessageNameByTopic(kv.Key), hud);
                            AllTopics[kv.Key] = state;
                        }
                        state.SetShowWindow(showWindow);
                        state.SetShowDrawing(showDrawing);
                        break;
                    }
                }
                GUILayout.EndScrollView();

                if (numTopicsShown == 0)
                {
                    if (AllTopics.Count == 0)
                        GUILayout.Label("No topics registered");
                    else
                        GUILayout.Label($"No topics named \"{m_TopicFilter}\"!");
                }
            }
        }
    }
}<|MERGE_RESOLUTION|>--- conflicted
+++ resolved
@@ -47,8 +47,7 @@
         Dictionary<string, IVisualFactory> m_TopicVisualizers = new Dictionary<string, IVisualFactory>();
         Dictionary<int, TopicVisualizationState> m_PendingServiceRequests = new Dictionary<int, TopicVisualizationState>();
         TopicVisualizationState m_DraggingWindow;
-
-<<<<<<< HEAD
+        public static SortedList<string, TopicVisualizationState> AllTopics => s_AllTopics;
         static SortedList<int, IHudTab> s_HUDTabs = new SortedList<int, IHudTab> { {(int)HudTabIndices.Topics, new TopicsHudTab()} };
         public enum HudTabIndices
         {
@@ -56,10 +55,6 @@
             TF = -2,
             Settings = -1
         }
-=======
-        public static SortedList<string, TopicVisualizationState> AllTopics => s_AllTopics;
-        static List<IHudTab> s_HUDTabs = new List<IHudTab> { new TopicsHudTab() };
->>>>>>> 36348202
 
         public static void RegisterTab(IHudTab tab, int index=0)
         {
@@ -92,13 +87,8 @@
             }
 
             HUDLayoutSave saveState = new HUDLayoutSave { };
-<<<<<<< HEAD
-            saveState.AddRules(m_AllTopics.Values);
+            saveState.AddRules(s_AllTopics.Values);
             File.WriteAllText(path, JsonUtility.ToJson(saveState));
-=======
-            saveState.AddRules(s_AllTopics.Values);
-            File.WriteAllText(LayoutFilePath, JsonUtility.ToJson(saveState));
->>>>>>> 36348202
         }
 
         public void LoadLayout(string path="")
