using System;
using System.Collections.Generic;
using System.Linq;
using System.Text;
using UnityEngine;

namespace Unity.Robotics.ROSTCPConnector.MessageGeneration
{
    public class Message
    {
<<<<<<< HEAD
        public abstract string RosMessageName { get; }

        /// <summary>
        ///    Read four bytes from an array of bytes and covert to an int32.
        ///     
        ///    Serialized strings or arrays are always sent with the total length in bytes before the bytes
        ///    containing the value. Used by a deserailizer to determine how many bytes should be
        ///    read and deserialized.
        /// </summary>
        /// <param name="data"></param> Raw bytes data
        /// <param name="offset"></param> Where to start reading from the data byte array
        /// <returns> Number of bytes to read to be able to deserialize the following value. </returns>
        public int DeserializeLength(byte[] data, int offset)
=======
        public virtual void SerializeTo(MessageSerializer state)
>>>>>>> d3cdd1ba
        {
            throw new NotImplementedException("Your message class needs to be rebuilt");
        }

        // The following should never be used, they're here for backwards compatibility only.
        public virtual List<byte[]> SerializationStatements() => throw new NotImplementedException();
        public virtual int Deserialize(byte[] data, int offset) => throw new NotImplementedException();
        public byte[] Serialize(bool omitMessageSize = true) => throw new NotImplementedException();
        public byte[] SerializeString(string s) => throw new NotImplementedException();
        public int DeserializeLength(byte[] data, int offset) => throw new NotImplementedException();
        public string DeserializeString(byte[] data, int offset, int length) => throw new NotImplementedException();
    }
}<|MERGE_RESOLUTION|>--- conflicted
+++ resolved
@@ -8,23 +8,7 @@
 {
     public class Message
     {
-<<<<<<< HEAD
-        public abstract string RosMessageName { get; }
-
-        /// <summary>
-        ///    Read four bytes from an array of bytes and covert to an int32.
-        ///     
-        ///    Serialized strings or arrays are always sent with the total length in bytes before the bytes
-        ///    containing the value. Used by a deserailizer to determine how many bytes should be
-        ///    read and deserialized.
-        /// </summary>
-        /// <param name="data"></param> Raw bytes data
-        /// <param name="offset"></param> Where to start reading from the data byte array
-        /// <returns> Number of bytes to read to be able to deserialize the following value. </returns>
-        public int DeserializeLength(byte[] data, int offset)
-=======
         public virtual void SerializeTo(MessageSerializer state)
->>>>>>> d3cdd1ba
         {
             throw new NotImplementedException("Your message class needs to be rebuilt");
         }
