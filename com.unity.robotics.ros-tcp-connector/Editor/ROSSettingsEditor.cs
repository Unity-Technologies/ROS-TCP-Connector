using UnityEngine;
using UnityEditor;
using System.IO;

namespace Unity.Robotics.ROSTCPConnector.Editor
{
    public class ROSSettingsEditor : EditorWindow
    {
        [MenuItem("Robotics/ROS Settings", false, 0)]
        public static void OpenWindow()
        {
            ROSSettingsEditor window = GetWindow<ROSSettingsEditor>(false, "ROS Settings", true);
            window.minSize = new Vector2(300, 65);
            window.maxSize = new Vector2(600, 250);
            window.Show();
        }

        GameObject prefabObj;
        ROSConnection prefab;

        protected virtual void OnGUI()
        {
            if (prefab == null)
            {
                prefabObj = Resources.Load<GameObject>("ROSConnectionPrefab");
                if (prefabObj != null)
                    prefab = prefabObj.GetComponent<ROSConnection>();

                if (prefab == null)
                {
                    GameObject sceneObj = new GameObject("ROSConnection");
                    sceneObj.AddComponent<ROSConnection>();
                    if (!Directory.Exists("Assets/Resources"))
                        Directory.CreateDirectory("Assets/Resources");
                    prefabObj = PrefabUtility.SaveAsPrefabAsset(sceneObj, "Assets/Resources/ROSConnectionPrefab.prefab");
                    if (prefabObj != null)
                        prefab = prefabObj.GetComponent<ROSConnection>();
                    DestroyImmediate(sceneObj);
                }
            }

            EditorGUILayout.LabelField("Settings for a new ROSConnection.instance", EditorStyles.boldLabel);
            prefab.rosIPAddress = EditorGUILayout.TextField("ROS IP Address", prefab.rosIPAddress);
            prefab.rosPort = EditorGUILayout.IntField("ROS Port", prefab.rosPort);
            EditorGUILayout.Space();
            prefab.showHUD = EditorGUILayout.Toggle("Show HUD", prefab.showHUD);
            EditorGUILayout.Space();
            prefab.overrideUnityIP = EditorGUILayout.TextField(
                new GUIContent(
                    "Override Unity IP Address",
                    "If blank, determine IP automatically."),
                prefab.overrideUnityIP);
            prefab.unityPort = EditorGUILayout.IntField("Unity Port", prefab.unityPort);
            EditorGUILayout.Space();
            EditorGUILayout.LabelField("If awaiting a service response:", EditorStyles.boldLabel);
            prefab.awaitDataMaxRetries = EditorGUILayout.IntField(
<<<<<<< HEAD
                new GUIContent(
                    "Max Retries",
=======
                new GUIContent("Max Service Retries",
>>>>>>> 8ecb5dfd
                    "While waiting for a service to respond, check this many times before giving up."),
                prefab.awaitDataMaxRetries);
            prefab.awaitDataSleepSeconds = EditorGUILayout.FloatField(
                new GUIContent(
                    "Sleep (seconds)",
                    "While waiting for a service to respond, wait this many seconds between checks."),
                prefab.awaitDataSleepSeconds);
            prefab.readChunkSize = EditorGUILayout.IntField(
                new GUIContent("Read chunk size",
                    "While reading received messages, read this many bytes at a time."),
                prefab.readChunkSize);
            prefab.awaitDataReadRetry = EditorGUILayout.IntField(
                new GUIContent("Max Read retries",
                    "While waiting to read a full message, check this many times before giving up."),
                prefab.awaitDataReadRetry);

            if (GUI.changed)
            {
                EditorUtility.SetDirty(prefabObj);
                AssetDatabase.SaveAssets();
            }
        }
    }
}<|MERGE_RESOLUTION|>--- conflicted
+++ resolved
@@ -54,12 +54,8 @@
             EditorGUILayout.Space();
             EditorGUILayout.LabelField("If awaiting a service response:", EditorStyles.boldLabel);
             prefab.awaitDataMaxRetries = EditorGUILayout.IntField(
-<<<<<<< HEAD
                 new GUIContent(
                     "Max Retries",
-=======
-                new GUIContent("Max Service Retries",
->>>>>>> 8ecb5dfd
                     "While waiting for a service to respond, check this many times before giving up."),
                 prefab.awaitDataMaxRetries);
             prefab.awaitDataSleepSeconds = EditorGUILayout.FloatField(
