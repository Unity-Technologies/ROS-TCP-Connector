--- conflicted
+++ resolved
@@ -20,12 +20,8 @@
         }
 
         GameObject prefabObj;
-<<<<<<< HEAD
-        ROSConnection prefab;
+        Unity.Robotics.ROSTCPConnector.ROSConnection prefab;
         GeometryCompass geometryCompassPrefab;
-=======
-        Unity.Robotics.ROSTCPConnector.ROSConnection prefab;
->>>>>>> 8f443da2
 
         public enum RosProtocol
         {
@@ -135,7 +131,17 @@
                     "Sleep this long before checking for new network messages. (Decreasing this time will make it respond faster, but consume more CPU)."),
                 prefab.SleepTimeSeconds);
 
-<<<<<<< HEAD
+            // TODO: make the settings input update the prefab
+            // EditorGUILayout.Space();
+            // if (!editor) { editor = UnityEditor.Editor.CreateEditor(this); }
+            // if (editor) { editor.OnInspectorGUI(); }
+
+            if (GUI.changed)
+            {
+                PrefabUtility.SavePrefabAsset(prefab.gameObject);
+                PrefabUtility.SavePrefabAsset(geometryCompassPrefab.gameObject);
+            }
+
             // ROS Geometry Compass Settings
             EditorGUILayout.Space();
             var geometryCompass = Resources.Load<GameObject>(GeometryCompass.PrefabName);
@@ -148,18 +154,6 @@
             }
             geometryCompassPrefab = geometryCompass.GetComponent<GeometryCompass>();
             geometryCompassPrefab.UnityZAxisDirection = (CardinalDirection)EditorGUILayout.EnumPopup("Geometry Compass", geometryCompassPrefab.UnityZAxisDirection);
-=======
-            // TODO: make the settings input update the prefab
-            // EditorGUILayout.Space();
-            // if (!editor) { editor = UnityEditor.Editor.CreateEditor(this); }
-            // if (editor) { editor.OnInspectorGUI(); }
->>>>>>> 8f443da2
-
-            if (GUI.changed)
-            {
-                PrefabUtility.SavePrefabAsset(prefab.gameObject);
-                PrefabUtility.SavePrefabAsset(geometryCompassPrefab.gameObject);
-            }
         }
 
         void OnInspectorUpdate() { Repaint(); }
