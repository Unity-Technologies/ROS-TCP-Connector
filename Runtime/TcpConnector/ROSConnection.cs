using RosMessageGeneration;
using RosMessageTypes.RosTcpEndpoint;
using System;
using System.Collections.Generic;
using System.Linq;
using System.Net;
using System.Net.Sockets;
using System.Reflection;
using System.Text;
using System.Threading.Tasks;
using UnityEngine;
using UnityEngine.Serialization;

public class ROSConnection : MonoBehaviour
{
    // Variables required for ROS communication
    [FormerlySerializedAs("hostName")]
    public string rosIPAddress = "127.0.0.1";
    [FormerlySerializedAs("hostPort")]
    public int rosPort = 10000;

    [Tooltip("If blank, determine IP automatically.")]
    public string overrideUnityIP = "";
    public int unityPort = 5005;
    bool alreadyStartedServer = false;

    private int networkTimeout = 2000;

    [Tooltip("While waiting for a service to respond, check this many times before giving up.")]
    public int awaitDataMaxRetries = 10;
    [Tooltip("While waiting for a service to respond, wait this many seconds between checks.")]
    public float awaitDataSleepSeconds = 1.0f;

    static object _lock = new object(); // sync lock 
    static List<Task> activeConnectionTasks = new List<Task>(); // pending connections

    const string ERROR_TOPIC_NAME = "__error";
    const string SYSCOMMAND_TOPIC_NAME = "__syscommand";
    const string HANDSHAKE_TOPIC_NAME = "__handshake";

    const string SYSCOMMAND_SUBSCRIBE = "subscribe";
    const string SYSCOMMAND_PUBLISH = "publish";

    struct SubscriberCallback
    {
        public ConstructorInfo messageConstructor;
        public List<Func<Message, Message>> callbacks;
    }

    Dictionary<string, SubscriberCallback> subscribers = new Dictionary<string, SubscriberCallback>();

    public void Subscribe<T>(string topic, Action<T> callback) where T : Message, new()
    {
        SubscriberCallback subCallbacks;
        if (!subscribers.TryGetValue(topic, out subCallbacks))
        {
            subCallbacks = new SubscriberCallback
            {
                messageConstructor = typeof(T).GetConstructor(new Type[0]),
                callbacks = new List<Func<Message, Message>> { }
            };
            subscribers.Add(topic, subCallbacks);
        }

        subCallbacks.callbacks.Add((Message msg) => { callback((T)msg); return null; });
    }

    public void ImplementService<T>(string topic, Func<T, Message> callback)
        where T : Message, new()
    {
        SubscriberCallback subCallbacks;
        if (!subscribers.TryGetValue(topic, out subCallbacks))
        {
            subCallbacks = new SubscriberCallback
            {
                messageConstructor = typeof(T).GetConstructor(new Type[0]),
                callbacks = new List<Func<Message, Message>> { }
            };
            subscribers.Add(topic, subCallbacks);
        }

        subCallbacks.callbacks.Add((Message msg) => { return callback((T)msg); });
    }

    public async void SendServiceMessage<RESPONSE>(string rosServiceName, Message serviceRequest, Action<RESPONSE> callback) where RESPONSE : Message, new()
    {
        // Serialize the message in service name, message size, and message bytes format
        byte[] messageBytes = GetMessageBytes(rosServiceName, serviceRequest);

        TcpClient client = new TcpClient();
        await client.ConnectAsync(rosIPAddress, rosPort);

        NetworkStream networkStream = client.GetStream();
        networkStream.ReadTimeout = networkTimeout;

        RESPONSE serviceResponse = new RESPONSE();

        // Send the message
        try
        {
            networkStream.Write(messageBytes, 0, messageBytes.Length);
        }
        catch (Exception e)
        {
            Debug.LogError("SocketException: " + e);
            goto finish;
        }

        if (!networkStream.CanRead)
        {
            Debug.LogError("Sorry, you cannot read from this NetworkStream.");
            goto finish;
        }

        // Poll every 1 second(s) for available data on the stream
        int attempts = 0;
        while (!networkStream.DataAvailable && attempts <= this.awaitDataMaxRetries)
        {
            if (attempts == this.awaitDataMaxRetries)
            {
                Debug.LogError("No data available on network stream after " + awaitDataMaxRetries + " attempts.");
                goto finish;
            }
            attempts++;
            await Task.Delay((int)(awaitDataSleepSeconds * 1000));
        }

        try
        {
            string serviceName;
            byte[] content = ReadMessageContents(networkStream, out serviceName);
            serviceResponse.Deserialize(content, 0);
        }
        catch (Exception e)
        {
            Debug.LogError("Exception raised!! " + e);
        }

        finish:
        callback(serviceResponse);
        if (client.Connected)
            client.Close();
    }

    public void RegisterSubscriber(string topic, string rosMessageName)
    {
        SendSysCommand(SYSCOMMAND_SUBSCRIBE, new SysCommand_Subscribe { topic = topic, message_name = rosMessageName });
    }

    public void RegisterPublisher(string topic, string rosMessageName)
    {
        SendSysCommand(SYSCOMMAND_PUBLISH, new SysCommand_Publish { topic = topic, message_name = rosMessageName });
    }

    private static ROSConnection _instance;
    public static ROSConnection instance
    {
        get
        {
            if (_instance == null)
            {
                GameObject prefab = Resources.Load<GameObject>("ROSConnectionPrefab");
                if (prefab == null)
                {
                    Debug.LogWarning("No settings for ROSConnection.instance! Open \"ROS Settings\" from the Robotics menu to configure it.");
                    GameObject instance = new GameObject("ROSConnection");
                    _instance = instance.AddComponent<ROSConnection>();
                }
                else
                {
                    Instantiate(prefab);
                }
            }
            return _instance;
        }
    }

    void OnEnable()
    {
        if (_instance == null)
            _instance = this;
    }

    private void Start()
    {
        Subscribe<RosUnityError>(ERROR_TOPIC_NAME, RosUnityErrorCallback);

        if (overrideUnityIP != "")
        {
            StartMessageServer(overrideUnityIP, unityPort); // no reason to wait, if we already know the IP
        }

        SendServiceMessage<UnityHandshakeResponse>(HANDSHAKE_TOPIC_NAME, new UnityHandshakeRequest(overrideUnityIP, (ushort)unityPort), RosUnityHandshakeCallback);
    }

    void RosUnityHandshakeCallback(UnityHandshakeResponse response)
    {
        StartMessageServer(response.ip, unityPort);
    }

    void RosUnityErrorCallback(RosUnityError error)
    {
        Debug.LogError("ROS-Unity error: " + error.message);
    }

    /// <param name="tcpClient"></param> TcpClient to read byte stream from.
    protected async Task HandleConnectionAsync(TcpClient tcpClient)
    {
        await Task.Yield();

        // continue asynchronously on another thread
        ReadMessage(tcpClient.GetStream());
    }

    void ReadMessage(NetworkStream networkStream)
    {
        if (!networkStream.CanRead)
            return;

        SubscriberCallback subs;
        Message msg;

        try
        {
            string topicName;
            byte[] content = ReadMessageContents(networkStream, out topicName);

            if (!subscribers.TryGetValue(topicName, out subs))
                return; // not interested in this topic
            
            msg = (Message)subs.messageConstructor.Invoke(new object[0]);
            msg.Deserialize(content, 0);
        }
        catch (Exception e)
        {
            Debug.LogError("Error reading message!! "+e);
            return;
        }

<<<<<<< HEAD
        foreach (Action<Message> callback in subs.callbacks)
        {
            try
            {
                callback(msg);
            }
            catch(Exception e)
            {
                Debug.LogError("Subscriber callback problem: "+e);
=======
                SubscriberCallback subs;
                if (subscribers.TryGetValue(topicName, out subs))
                {
                    Message msg = (Message)subs.messageConstructor.Invoke(new object[0]);
                    msg.Deserialize(readBuffer, 0);
                    foreach (Func<Message, Message> callback in subs.callbacks)
                    {
                        Message response = callback(msg);
                        if(response != null)
                        {
                            // if the callback has a response, it's implementing a service
                            WriteDataStaggered(networkStream, topicName, response);
                        }
                    }
                }
>>>>>>> 4a20bd9a
            }
        }
    }

    byte[] ReadMessageContents(NetworkStream networkStream, out string topicName)
    {
        // Get first bytes to determine length of topic name
        byte[] rawTopicBytes = new byte[4];
        networkStream.Read(rawTopicBytes, 0, rawTopicBytes.Length);
        int topicLength = BitConverter.ToInt32(rawTopicBytes, 0);

        // Read and convert topic name
        byte[] topicNameBytes = new byte[topicLength];
        networkStream.Read(topicNameBytes, 0, topicNameBytes.Length);
        topicName = Encoding.ASCII.GetString(topicNameBytes, 0, topicLength);

        byte[] full_message_size_bytes = new byte[4];
        networkStream.Read(full_message_size_bytes, 0, full_message_size_bytes.Length);
        int full_message_size = BitConverter.ToInt32(full_message_size_bytes, 0);

        byte[] readBuffer = new byte[full_message_size];
        int bytesRemaining = full_message_size;
        int totalBytesRead = 0;

        while (networkStream.DataAvailable && bytesRemaining > 0)
        {
            int bytesRead = networkStream.Read(readBuffer, totalBytesRead, bytesRemaining);
            totalBytesRead += bytesRead;
            bytesRemaining -= bytesRead;
        }

        return readBuffer;
    }

    /// <summary>
    /// 	Handles multiple connections and locks.
    /// </summary>
    /// <param name="tcpClient"></param> TcpClient to read byte stream from.
    private async Task StartHandleConnectionAsync(TcpClient tcpClient)
    {
        var connectionTask = HandleConnectionAsync(tcpClient);

        lock (_lock)
            activeConnectionTasks.Add(connectionTask);

        try
        {
            await connectionTask;
            // we may be on another thread after "await"
        }
        catch (Exception ex)
        {
            Debug.LogError(ex.ToString());
        }
        finally
        {
            lock (_lock)
                activeConnectionTasks.Remove(connectionTask);
        }
    }

    TcpListener tcpListener;

    protected async void StartMessageServer(string ip, int port)
    {
        if (alreadyStartedServer)
            return;

        alreadyStartedServer = true;
        while (true)
        {
            try
            {
                if (!Application.isPlaying)
                    break;
                tcpListener = new TcpListener(IPAddress.Parse(ip), port);
                tcpListener.Start();

                Debug.Log("ROS-Unity server listening on " + ip + ":" + port);

                while (true)   //we wait for a connection
                {
                    var tcpClient = await tcpListener.AcceptTcpClientAsync();

                    var task = StartHandleConnectionAsync(tcpClient);
                    // if already faulted, re-throw any error on the calling context
                    if (task.IsFaulted)
                        await task;

                    // try to get through the message queue before doing another await
                    // but if messages are arriving faster than we can process them, don't freeze up
                    float abortAtRealtime = Time.realtimeSinceStartup + 0.1f;
                    while (tcpListener.Pending() && Time.realtimeSinceStartup < abortAtRealtime)
                    {
                        tcpClient = tcpListener.AcceptTcpClient();
                        task = StartHandleConnectionAsync(tcpClient);
                        if (task.IsFaulted)
                            await task;
                    }
                }
            }
            catch (ObjectDisposedException e)
            {
                if (!Application.isPlaying)
                {
                    // This only happened because we're shutting down. Not a problem.
                }
                else
                {
                    Debug.LogError("Exception raised!! " + e);
                }
            }
            catch (Exception e)
            {
                Debug.LogError("Exception raised!! " + e);
            }

            // to avoid infinite loops, wait a frame before trying to restart the server
            await Task.Yield();
        }
    }

    private void OnApplicationQuit()
    {
        if (tcpListener != null)
            tcpListener.Stop();
        tcpListener = null;
    }


    /// <summary>
    ///    Given some input values, fill a byte array in the desired format to use with
    ///     https://github.com/Unity-Technologies/Robotics-Tutorials/tree/master/catkin_ws/src/tcp_endpoint
    ///
    /// 	All messages are expected to come in the format of:
    /// 		first four bytes: int32 of the length of following string value
    /// 		next N bytes determined from previous four bytes: ROS topic name as a string
    /// 		next four bytes: int32 of the length of the remaining bytes for the ROS Message
    /// 		last N bytes determined from previous four bytes: ROS Message variables
    /// </summary>
    /// <param name="offset"></param> Index of where to start writing output data
    /// <param name="serviceName"></param> The name of the ROS service or topic that the message data is meant for
    /// <param name="fullMessageSizeBytes"></param> The full size of the already serialized message in bytes
    /// <param name="messageToSend"></param> The serialized ROS message to send to ROS network
    /// <returns></returns>
    public int GetPrefixBytes(int offset, byte[] serviceName, byte[] fullMessageSizeBytes, byte[] messagBuffer)
    {
        // Service Name bytes
        System.Buffer.BlockCopy(serviceName, 0, messagBuffer, 0, serviceName.Length);
        offset += serviceName.Length;

        // Full Message size bytes
        System.Buffer.BlockCopy(fullMessageSizeBytes, 0, messagBuffer, offset, fullMessageSizeBytes.Length);
        offset += fullMessageSizeBytes.Length;

        return offset;
    }

    /// <summary>
    ///    Serialize a ROS message in the expected format of
    ///     https://github.com/Unity-Technologies/Robotics-Tutorials/tree/master/catkin_ws/src/tcp_endpoint
    ///
    /// 	All messages are expected to come in the format of:
    /// 		first four bytes: int32 of the length of following string value
    /// 		next N bytes determined from previous four bytes: ROS topic name as a string
    /// 		next four bytes: int32 of the length of the remaining bytes for the ROS Message
    /// 		last N bytes determined from previous four bytes: ROS Message variables
    /// </summary>
    /// <param name="topicServiceName"></param> The ROS topic or service name that is receiving the messsage
    /// <param name="message"></param> The ROS message to send to a ROS publisher or service
    /// <returns> byte array with serialized ROS message in appropriate format</returns>
    public byte[] GetMessageBytes(string topicServiceName, Message message)
    {
        byte[] topicName = message.SerializeString(topicServiceName);
        byte[] bytesMsg = message.Serialize();
        byte[] fullMessageSizeBytes = BitConverter.GetBytes(bytesMsg.Length);

        byte[] messageBuffer = new byte[topicName.Length + fullMessageSizeBytes.Length + bytesMsg.Length];
        // Copy topic name and message size in bytes to message buffer
        int offset = GetPrefixBytes(0, topicName, fullMessageSizeBytes, messageBuffer);
        // ROS message bytes
        System.Buffer.BlockCopy(bytesMsg, 0, messageBuffer, offset, bytesMsg.Length);

        return messageBuffer;
    }

    struct SysCommand_Subscribe
    {
        public string topic;
        public string message_name;
    }

    struct SysCommand_Publish
    {
        public string topic;
        public string message_name;
    }

    void SendSysCommand(string command, object param)
    {
        Send(SYSCOMMAND_TOPIC_NAME, new RosUnitySysCommand(command, JsonUtility.ToJson(param)));
    }

    public async void Send(string rosTopicName, Message message)
    {
        TcpClient client = null;
        try
        {
            client = new TcpClient();
            await client.ConnectAsync(rosIPAddress, rosPort);

            NetworkStream networkStream = client.GetStream();
            networkStream.ReadTimeout = networkTimeout;

            WriteDataStaggered(networkStream, rosTopicName, message);
        }
        catch (NullReferenceException e)
        {
            Debug.LogError("TCPConnector.SendMessage Null Reference Exception: " + e);
        }
        catch (Exception e)
        {
            Debug.LogError("TCPConnector Exception: " + e);
        }
        finally
        {
            if (client != null && client.Connected)
            {
                try
                {
                    client.Close();
                }
                catch (Exception)
                {
                    //Ignored.
                }
            }
        }
    }

    /// <summary>
    ///    Serialize a ROS message in the expected format of
    ///     https://github.com/Unity-Technologies/Robotics-Tutorials/tree/master/catkin_ws/src/tcp_endpoint
    ///
    /// 	All messages are expected to come in the format of:
    /// 		first four bytes: int32 of the length of following string value
    /// 		next N bytes determined from previous four bytes: ROS topic name as a string
    /// 		next four bytes: int32 of the length of the remaining bytes for the ROS Message
    /// 		last N bytes determined from previous four bytes: ROS Message variables
    /// </summary>
    /// <param name="networkStream"></param> The network stream that is transmitting the messsage
    /// <param name="rosTopicName"></param> The ROS topic or service name that is receiving the messsage
    /// <param name="message"></param> The ROS message to send to a ROS publisher or service
    private void WriteDataStaggered(NetworkStream networkStream, string rosTopicName, Message message)
    {
        byte[] topicName = message.SerializeString(rosTopicName);
        List<byte[]> segments = message.SerializationStatements();
        int messageLength = segments.Select(s => s.Length).Sum();
        byte[] fullMessageSizeBytes = BitConverter.GetBytes(messageLength);

        networkStream.Write(topicName, 0, topicName.Length);
        networkStream.Write(fullMessageSizeBytes, 0, fullMessageSizeBytes.Length);
        foreach (byte[] segmentData in segments)
        {
            networkStream.Write(segmentData, 0, segmentData.Length);
        }
    }
}<|MERGE_RESOLUTION|>--- conflicted
+++ resolved
@@ -237,35 +237,28 @@
             return;
         }
 
-<<<<<<< HEAD
-        foreach (Action<Message> callback in subs.callbacks)
-        {
-            try
-            {
-                callback(msg);
-            }
-            catch(Exception e)
-            {
-                Debug.LogError("Subscriber callback problem: "+e);
-=======
-                SubscriberCallback subs;
-                if (subscribers.TryGetValue(topicName, out subs))
-                {
-                    Message msg = (Message)subs.messageConstructor.Invoke(new object[0]);
-                    msg.Deserialize(readBuffer, 0);
-                    foreach (Func<Message, Message> callback in subs.callbacks)
-                    {
-                        Message response = callback(msg);
-                        if(response != null)
-                        {
-                            // if the callback has a response, it's implementing a service
-                            WriteDataStaggered(networkStream, topicName, response);
-                        }
-                    }
-                }
->>>>>>> 4a20bd9a
-            }
-        }
+		SubscriberCallback subs;
+		if (subscribers.TryGetValue(topicName, out subs))
+		{
+			Message msg = (Message)subs.messageConstructor.Invoke(new object[0]);
+			msg.Deserialize(readBuffer, 0);
+			foreach (Func<Message, Message> callback in subs.callbacks)
+			{
+				try
+				{
+					Message response = callback(msg);
+					if(response != null)
+					{
+						// if the callback has a response, it's implementing a service
+						WriteDataStaggered(networkStream, topicName, response);
+					}
+				}
+				catch(Exception e)
+				{
+					Debug.LogError("Subscriber callback problem: "+e);
+				}
+			}
+		}
     }
 
     byte[] ReadMessageContents(NetworkStream networkStream, out string topicName)
