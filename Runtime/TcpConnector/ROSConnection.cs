--- conflicted
+++ resolved
@@ -297,12 +297,8 @@
                 {
                     Message msg = (Message)subs.messageConstructor.Invoke(new object[0]);
                     msg.Deserialize(readBuffer, 0);
-<<<<<<< HEAD
                     hudPanel.SetLastMessageReceived(topicName, msg);
-                    foreach (Action<Message> callback in subs.callbacks)
-=======
                     foreach (Func<Message, Message> callback in subs.callbacks)
->>>>>>> 4a20bd9a
                     {
                         Message response = callback(msg);
                         if(response != null)
