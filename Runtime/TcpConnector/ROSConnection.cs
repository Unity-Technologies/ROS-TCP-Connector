--- conflicted
+++ resolved
@@ -53,40 +53,15 @@
 
     const string SYSCOMMAND_SUBSCRIBE = "subscribe";
     const string SYSCOMMAND_PUBLISH = "publish";
-<<<<<<< HEAD
     const string SYSCOMMAND_CONNECTIONS_PARAMETERS = "connections_parameters";
 
     Dictionary<string, SubscriberCallback> subscribers = new Dictionary<string, SubscriberCallback>();
-    HashSet<string> publishers = new HashSet<string>();
     
-=======
-
->>>>>>> d39a8bcb
     struct SubscriberCallback
     {
         public ConstructorInfo messageConstructor;
         public List<Action<Message>> callbacks;
     }
-
-<<<<<<< HEAD
-    struct SysCommand_Subscribe
-    {
-        public string topic;
-        public string message_name;
-    }
-
-    struct SysCommand_Publish
-    {
-        public string topic;
-        public string message_name;
-    }
-
-    struct SysCommand_ConnectionsParameters
-    {
-        public bool keep_connections;
-        public float timeout_in_s;
-=======
-    Dictionary<string, SubscriberCallback> subscribers = new Dictionary<string, SubscriberCallback>();
 
     public void Subscribe<T>(string topic, Action<T> callback) where T : Message, new()
     {
@@ -186,17 +161,6 @@
             client.Close();
     }
 
-    public void RegisterSubscriber(string topic, string rosMessageName)
-    {
-        SendSysCommand(SYSCOMMAND_SUBSCRIBE, new SysCommand_Subscribe { topic = topic, message_name = rosMessageName });
->>>>>>> d39a8bcb
-    }
-
-    public void RegisterPublisher(string topic, string rosMessageName)
-    {
-        SendSysCommand(SYSCOMMAND_PUBLISH, new SysCommand_Publish { topic = topic, message_name = rosMessageName });
-    }
-
     private static ROSConnection _instance;
     public static ROSConnection instance
     {
@@ -345,16 +309,33 @@
             client.Close();
     }
 
+    struct SysCommand_Subscribe
+    {
+        public string topic;
+        public string message_name;
+    }
+
     public void RegisterSubscriber(string topic, string rosMessageName)
     {
         SendSysCommand(SYSCOMMAND_SUBSCRIBE, new SysCommand_Subscribe { topic = topic, message_name = rosMessageName });
     }
 
+    struct SysCommand_Publish
+    {
+        public string topic;
+        public string message_name;
+    }
+
     public void RegisterPublisher(string topic, string rosMessageName)
     {
         SendSysCommand(SYSCOMMAND_PUBLISH, new SysCommand_Publish { topic = topic, message_name = rosMessageName });
     }
-
+	
+    struct SysCommand_ConnectionsParameters
+    {
+        public bool keep_connections;
+        public float timeout_in_s;
+	}
 
     void Awake()
     {
@@ -493,11 +474,7 @@
 
                 Debug.Log("ROS-Unity server listening on " + ip + ":" + port);
 
-<<<<<<< HEAD
                 while (tcpListener != null)   //we wait for a connection
-=======
-                while (true)   //we wait for a connection
->>>>>>> d39a8bcb
                 {
                     var tcpClient = await tcpListener.AcceptTcpClientAsync();
 
@@ -509,11 +486,7 @@
                     // try to get through the message queue before doing another await
                     // but if messages are arriving faster than we can process them, don't freeze up
                     float abortAtRealtime = Time.realtimeSinceStartup + 0.1f;
-<<<<<<< HEAD
                     while (tcpListener != null && tcpListener.Pending() && Time.realtimeSinceStartup < abortAtRealtime)
-=======
-                    while (tcpListener.Pending() && Time.realtimeSinceStartup < abortAtRealtime)
->>>>>>> d39a8bcb
                     {
                         tcpClient = tcpListener.AcceptTcpClient();
                         task = StartHandleConnectionAsync(tcpClient);
@@ -524,15 +497,9 @@
             }
             catch (ObjectDisposedException e)
             {
-<<<<<<< HEAD
-                if (tcpListener == null)
-                {
-                    // we're shutting down, that's fine
-=======
                 if (!Application.isPlaying)
                 {
                     // This only happened because we're shutting down. Not a problem.
->>>>>>> d39a8bcb
                 }
                 else
                 {
@@ -551,7 +518,6 @@
 
     private void OnApplicationQuit()
     {
-<<<<<<< HEAD
         // Cancel publishing related tasks
         publisherTokenStore.Cancel();
         if (tcpListener != null)
@@ -563,11 +529,6 @@
                 persistantPublisherClient.Close();
             persistantPublisherClient = null;
         }
-=======
-        if (tcpListener != null)
-            tcpListener.Stop();
-        tcpListener = null;
->>>>>>> d39a8bcb
     }
 
 
@@ -627,8 +588,6 @@
         return messageBuffer;
     }
 
-<<<<<<< HEAD
-  
     void SendSysCommand(string command, object param)
     {
         Send(SYSCOMMAND_TOPIC_NAME, new RosUnitySysCommand(command, JsonUtility.ToJson(param)));
@@ -639,39 +598,6 @@
         // prevent concurrent persistant connection opening
         await _openPublisherConnectionAsyncLock.WaitAsync(publisherTokenStore.Token);
         try
-=======
-    struct SysCommand_Subscribe
-    {
-        public string topic;
-        public string message_name;
-    }
-
-    struct SysCommand_Publish
-    {
-        public string topic;
-        public string message_name;
-    }
-
-    void SendSysCommand(string command, object param)
-    {
-        Send(SYSCOMMAND_TOPIC_NAME, new RosUnitySysCommand(command, JsonUtility.ToJson(param)));
-    }
-
-    public async void Send(string rosTopicName, Message message)
-    {
-        TcpClient client = null;
-        try
-        {
-            client = new TcpClient();
-            await client.ConnectAsync(rosIPAddress, rosPort);
-
-            NetworkStream networkStream = client.GetStream();
-            networkStream.ReadTimeout = networkTimeout;
-
-            WriteDataStaggered(networkStream, rosTopicName, message);
-        }
-        catch (NullReferenceException e)
->>>>>>> d39a8bcb
         {
             publisherTokenStore.Token.ThrowIfCancellationRequested();
             if (persistantPublisherNetworkStream == null || persistantPublisherClient == null || !persistantPublisherClient.Connected )
@@ -687,7 +613,6 @@
             
         finally
         {
-<<<<<<< HEAD
             _openPublisherConnectionAsyncLock.Release();
         }   
     }
@@ -713,7 +638,6 @@
             }
             WriteDataStaggered(networkStream, rosTopicName, message);
         }
-        
         catch(OperationCanceledException)
         {
             // The operation was cancelled
@@ -740,24 +664,6 @@
                 }
             }
         }
-=======
-            Debug.LogError("TCPConnector Exception: " + e);
-        }
-        finally
-        {
-            if (client != null && client.Connected)
-            {
-                try
-                {
-                    client.Close();
-                }
-                catch (Exception)
-                {
-                    //Ignored.
-                }
-            }
-        }
->>>>>>> d39a8bcb
     }
 
     /// <summary>
@@ -777,11 +683,7 @@
     {
         byte[] topicName = message.SerializeString(rosTopicName);
         List<byte[]> segments = message.SerializationStatements();
-<<<<<<< HEAD
-        int messageLength = segments.Select(s=>s.Length).Sum();
-=======
         int messageLength = segments.Select(s => s.Length).Sum();
->>>>>>> d39a8bcb
         byte[] fullMessageSizeBytes = BitConverter.GetBytes(messageLength);
 
         networkStream.Write(topicName, 0, topicName.Length);
