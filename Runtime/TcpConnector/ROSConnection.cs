--- conflicted
+++ resolved
@@ -41,14 +41,11 @@
     const string SYSCOMMAND_SUBSCRIBE = "subscribe";
     const string SYSCOMMAND_PUBLISH = "publish";
 
-<<<<<<< HEAD
     // GUI window variables
     internal HUDPanel hudPanel = null;
 
     public bool showHUD = true;
 
-=======
->>>>>>> 457dad63
     struct SubscriberCallback
     {
         public ConstructorInfo messageConstructor;
@@ -66,114 +63,17 @@
             subCallbacks = new SubscriberCallback
             {
                 messageConstructor = typeof(T).GetConstructor(new Type[0]),
-<<<<<<< HEAD
                 callbacks = new List<Func<Message, Message>> { }
-=======
-                callbacks = new List<Action<Message>> { }
->>>>>>> 457dad63
             };
             subscribers.Add(topic, subCallbacks);
         }
 
-<<<<<<< HEAD
         subCallbacks.callbacks.Add((Message msg) => { callback((T)msg); return null; });
     }
 
     public void ImplementService<T>(string topic, Func<T, Message> callback)
         where T : Message, new()
-=======
-        subCallbacks.callbacks.Add((Message msg) => { callback((T)msg); });
-    }
-
-    public async void SendServiceMessage<RESPONSE>(string rosServiceName, Message serviceRequest, Action<RESPONSE> callback) where RESPONSE : Message, new()
-    {
-        // Serialize the message in service name, message size, and message bytes format
-        byte[] messageBytes = GetMessageBytes(rosServiceName, serviceRequest);
-
-        TcpClient client = new TcpClient();
-        await client.ConnectAsync(hostName, hostPort);
-
-        NetworkStream networkStream = client.GetStream();
-        networkStream.ReadTimeout = networkTimeout;
-
-        RESPONSE serviceResponse = new RESPONSE();
-
-        // Send the message
-        try
-        {
-            networkStream.Write(messageBytes, 0, messageBytes.Length);
-        }
-        catch (Exception e)
-        {
-            Debug.LogError("SocketException: " + e);
-            goto finish;
-        }
-
-        if (!networkStream.CanRead)
-        {
-            Debug.LogError("Sorry, you cannot read from this NetworkStream.");
-            goto finish;
-        }
-
-        // Poll every 1 second(s) for available data on the stream
-        int attempts = 0;
-        while (!networkStream.DataAvailable && attempts <= this.awaitDataMaxRetries)
-        {
-            if (attempts == this.awaitDataMaxRetries)
-            {
-                Debug.LogError("No data available on network stream after " + awaitDataMaxRetries + " attempts.");
-                goto finish;
-            }
-            attempts++;
-            await Task.Delay((int)(awaitDataSleepSeconds * 1000));
-        }
-
-        int numberOfBytesRead = 0;
-        try
-        {
-            // Get first bytes to determine length of service name
-            byte[] rawServiceBytes = new byte[4];
-            networkStream.Read(rawServiceBytes, 0, rawServiceBytes.Length);
-            int topicLength = BitConverter.ToInt32(rawServiceBytes, 0);
-
-            // Create container and read service name from network stream
-            byte[] serviceNameBytes = new byte[topicLength];
-            networkStream.Read(serviceNameBytes, 0, serviceNameBytes.Length);
-            string serviceName = Encoding.ASCII.GetString(serviceNameBytes, 0, topicLength);
-
-            // Get leading bytes to determine length of remaining full message
-            byte[] full_message_size_bytes = new byte[4];
-            networkStream.Read(full_message_size_bytes, 0, full_message_size_bytes.Length);
-            int full_message_size = BitConverter.ToInt32(full_message_size_bytes, 0);
-
-            // Create container and read message from network stream
-            byte[] readBuffer = new byte[full_message_size];
-            while (networkStream.DataAvailable && numberOfBytesRead < full_message_size)
-            {
-                var readBytes = networkStream.Read(readBuffer, 0, readBuffer.Length);
-                numberOfBytesRead += readBytes;
-            }
-
-            serviceResponse.Deserialize(readBuffer, 0);
-        }
-        catch (Exception e)
-        {
-            Debug.LogError("Exception raised!! " + e);
-        }
-
-        finish:
-        callback(serviceResponse);
-        if (client.Connected)
-            client.Close();
-    }
-
-    public void RegisterSubscriber(string topic, string rosMessageName)
-    {
-        SendSysCommand(SYSCOMMAND_SUBSCRIBE, new SysCommand_Subscribe { topic = topic, message_name = rosMessageName });
-    }
-
-    public void RegisterPublisher(string topic, string rosMessageName)
->>>>>>> 457dad63
+
     {
         SendSysCommand(SYSCOMMAND_PUBLISH, new SysCommand_Publish { topic = topic, message_name = rosMessageName });
     }
@@ -185,7 +85,6 @@
 
         if (overrideUnityIP != "")
         {
-<<<<<<< HEAD
             subCallbacks = new SubscriberCallback
             {
                 messageConstructor = typeof(T).GetConstructor(new Type[0]),
@@ -332,14 +231,6 @@
         hudPanel.isEnabled = showHUD;
     }
 
-=======
-            StartMessageServer(overrideUnityIP, unityPort); // no reason to wait, if we already know the IP
-        }
-
-        SendServiceMessage<UnityHandshakeResponse>(HANDSHAKE_TOPIC_NAME, new UnityHandshakeRequest(overrideUnityIP, (ushort)unityPort), RosUnityHandshakeCallback);
-    }
-
->>>>>>> 457dad63
     void RosUnityHandshakeCallback(UnityHandshakeResponse response)
     {
         StartMessageServer(response.ip, unityPort);
@@ -495,15 +386,9 @@
             }
             catch (ObjectDisposedException e)
             {
-<<<<<<< HEAD
                 if (!Application.isPlaying)
                 {
                     // This only happened because we're shutting down. Not a problem.
-=======
-                if (tcpListener == null)
-                {
-                    // we're shutting down, that's fine
->>>>>>> 457dad63
                 }
                 else
                 {
@@ -607,11 +492,7 @@
         try
         {
             client = new TcpClient();
-<<<<<<< HEAD
             await client.ConnectAsync(rosIPAddress, rosPort);
-=======
-            await client.ConnectAsync(hostName, hostPort);
->>>>>>> 457dad63
 
             NetworkStream networkStream = client.GetStream();
             networkStream.ReadTimeout = networkTimeout;
@@ -632,10 +513,7 @@
             {
                 try
                 {
-<<<<<<< HEAD
                     if (hudPanel != null) hudPanel.SetLastMessageSent(rosTopicName, message);
-=======
->>>>>>> 457dad63
                     client.Close();
                 }
                 catch (Exception)
@@ -663,11 +541,7 @@
     {
         byte[] topicName = message.SerializeString(rosTopicName);
         List<byte[]> segments = message.SerializationStatements();
-<<<<<<< HEAD
         int messageLength = segments.Select(s => s.Length).Sum();
-=======
-        int messageLength = segments.Select(s=>s.Length).Sum();
->>>>>>> 457dad63
         byte[] fullMessageSizeBytes = BitConverter.GetBytes(messageLength);
 
         networkStream.Write(topicName, 0, topicName.Length);
