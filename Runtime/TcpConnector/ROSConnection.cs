using RosMessageGeneration;
using RosMessageTypes.RosTcpEndpoint;
using System;
using System.Collections.Generic;
using System.Linq;
using System.Net;
using System.Net.Sockets;
using System.Reflection;
using System.Text;
using System.Threading.Tasks;
using UnityEngine;
using UnityEngine.Serialization;

public class ROSConnection : MonoBehaviour
{
    // Variables required for ROS communication
    [FormerlySerializedAs("hostName")]
    public string rosIPAddress = "127.0.0.1";
    [FormerlySerializedAs("hostPort")]
    public int rosPort = 10000;

    [Tooltip("If blank, determine IP automatically.")]
    public string overrideUnityIP = "";
    public int unityPort = 5005;
    bool alreadyStartedServer = false;

    private int networkTimeout = 2000;

    [Tooltip("While waiting for a service to respond, check this many times before giving up.")]
    public int awaitDataMaxRetries = 10;
    [Tooltip("While waiting for a service to respond, wait this many seconds between checks.")]
    public float awaitDataSleepSeconds = 1.0f;

    static object _lock = new object(); // sync lock 
    static List<Task> activeConnectionTasks = new List<Task>(); // pending connections

    const string ERROR_TOPIC_NAME = "__error";
    const string SYSCOMMAND_TOPIC_NAME = "__syscommand";
    const string HANDSHAKE_TOPIC_NAME = "__handshake";

    const string SYSCOMMAND_SUBSCRIBE = "subscribe";
    const string SYSCOMMAND_PUBLISH = "publish";

    // GUI window variables
    internal HUDPanel hudPanel = null;

    public bool showHUD = true;

    struct SubscriberCallback
    {
        public ConstructorInfo messageConstructor;
        public List<Func<Message, Message>> callbacks;
    }

    Dictionary<string, SubscriberCallback> subscribers = new Dictionary<string, SubscriberCallback>();

    public void Subscribe<T>(string topic, Action<T> callback) where T : Message, new()
    {
        SubscriberCallback subCallbacks;
        if (!subscribers.TryGetValue(topic, out subCallbacks))
        {
            subCallbacks = new SubscriberCallback
            {
                messageConstructor = typeof(T).GetConstructor(new Type[0]),
                callbacks = new List<Func<Message, Message>> { }
            };
            subscribers.Add(topic, subCallbacks);
        }

        subCallbacks.callbacks.Add((Message msg) => { callback((T)msg); return null; });
    }

    public void ImplementService<T>(string topic, Func<T, Message> callback)
        where T : Message, new()
    {
        SubscriberCallback subCallbacks;
        if (!subscribers.TryGetValue(topic, out subCallbacks))
        {
            subCallbacks = new SubscriberCallback
            {
                messageConstructor = typeof(T).GetConstructor(new Type[0]),
                callbacks = new List<Func<Message, Message>> { }
            };
            subscribers.Add(topic, subCallbacks);
        }

        subCallbacks.callbacks.Add((Message msg) => { return callback((T)msg); });
    }

    public async void SendServiceMessage<RESPONSE>(string rosServiceName, Message serviceRequest, Action<RESPONSE> callback) where RESPONSE : Message, new()
    {
        // Serialize the message in service name, message size, and message bytes format
        byte[] messageBytes = GetMessageBytes(rosServiceName, serviceRequest);

        TcpClient client = new TcpClient();
        await client.ConnectAsync(rosIPAddress, rosPort);

        NetworkStream networkStream = client.GetStream();
        networkStream.ReadTimeout = networkTimeout;

        RESPONSE serviceResponse = new RESPONSE();

        int serviceID = 0;

        // Send the message
        try
        {
            if (hudPanel != null) serviceID = hudPanel.AddServiceRequest(rosServiceName, serviceRequest);
            networkStream.Write(messageBytes, 0, messageBytes.Length);
        }
        catch (Exception e)
        {
            Debug.LogError("SocketException: " + e);
            goto finish;
        }

        if (!networkStream.CanRead)
        {
            Debug.LogError("Sorry, you cannot read from this NetworkStream.");
            goto finish;
        }

        // Poll every 1 second(s) for available data on the stream
        int attempts = 0;
        while (!networkStream.DataAvailable && attempts <= this.awaitDataMaxRetries)
        {
            if (attempts == this.awaitDataMaxRetries)
            {
                Debug.LogError("No data available on network stream after " + awaitDataMaxRetries + " attempts.");
                goto finish;
            }
            attempts++;
            await Task.Delay((int)(awaitDataSleepSeconds * 1000));
        }

        try
        {
            string serviceName;
            byte[] content = ReadMessageContents(networkStream, out serviceName);
            serviceResponse.Deserialize(content, 0);
        }
        catch (Exception e)
        {
            Debug.LogError("Exception raised!! " + e);
        }

        finish:
        callback(serviceResponse);
        if (hudPanel != null) hudPanel.AddServiceResponse(serviceID, serviceResponse);
        if (client.Connected)
            client.Close();
    }

    public void RegisterSubscriber(string topic, string rosMessageName)
    {
        SendSysCommand(SYSCOMMAND_SUBSCRIBE, new SysCommand_Subscribe { topic = topic, message_name = rosMessageName });
    }

    public void RegisterPublisher(string topic, string rosMessageName)
    {
        SendSysCommand(SYSCOMMAND_PUBLISH, new SysCommand_Publish { topic = topic, message_name = rosMessageName });
    }

    private static ROSConnection _instance;
    public static ROSConnection instance
    {
        get
        {
            if (_instance == null)
            {
                GameObject prefab = Resources.Load<GameObject>("ROSConnectionPrefab");
                if (prefab == null)
                {
                    Debug.LogWarning("No settings for ROSConnection.instance! Open \"ROS Settings\" from the Robotics menu to configure it.");
                    GameObject instance = new GameObject("ROSConnection");
                    _instance = instance.AddComponent<ROSConnection>();
                }
                else
                {
                    Instantiate(prefab);
                }
            }
            return _instance;
        }
    }

    void OnEnable()
    {
        if (_instance == null)
            _instance = this;
    }

    private void Start()
    {
        InitializeHUD();
        Subscribe<RosUnityError>(ERROR_TOPIC_NAME, RosUnityErrorCallback);

        if (overrideUnityIP != "")
        {
            StartMessageServer(overrideUnityIP, unityPort); // no reason to wait, if we already know the IP
        }

        SendServiceMessage<UnityHandshakeResponse>(HANDSHAKE_TOPIC_NAME, new UnityHandshakeRequest(overrideUnityIP, (ushort)unityPort), RosUnityHandshakeCallback);
    }

    void OnValidate()
    {
        InitializeHUD();
    }

    private void InitializeHUD()
    {
        if (!Application.isPlaying || (!showHUD && hudPanel == null))
            return;

        if (hudPanel == null)
        {
            hudPanel = gameObject.AddComponent<HUDPanel>();
            hudPanel.host = $"{rosIPAddress}:{rosPort}";
        }

        hudPanel.isEnabled = showHUD;
    }

    void RosUnityHandshakeCallback(UnityHandshakeResponse response)
    {
        StartMessageServer(response.ip, unityPort);
    }

    void RosUnityErrorCallback(RosUnityError error)
    {
        Debug.LogError("ROS-Unity error: " + error.message);
    }

    /// <param name="tcpClient"></param> TcpClient to read byte stream from.
    protected async Task HandleConnectionAsync(TcpClient tcpClient)
    {
        await Task.Yield();

        // continue asynchronously on another thread
        ReadMessage(tcpClient.GetStream());
    }

    void ReadMessage(NetworkStream networkStream)
    {
        if (!networkStream.CanRead)
            return;

        SubscriberCallback subs;

        string topicName;
        byte[] content = ReadMessageContents(networkStream, out topicName);

        if (!subscribers.TryGetValue(topicName, out subs))
            return; // not interested in this topic

        Message msg = (Message)subs.messageConstructor.Invoke(new object[0]);
        msg.Deserialize(content, 0);

        foreach (Func<Message, Message> callback in subs.callbacks)
        {
            try
            {
<<<<<<< HEAD
                int offset = 0;

                // Get first bytes to determine length of topic name
                byte[] rawTopicBytes = new byte[4];
                networkStream.Read(rawTopicBytes, 0, rawTopicBytes.Length);
                offset += 4;
                int topicLength = BitConverter.ToInt32(rawTopicBytes, 0);

                // Read and convert topic name
                byte[] topicNameBytes = new byte[topicLength];
                networkStream.Read(topicNameBytes, 0, topicNameBytes.Length);
                offset += topicNameBytes.Length;
                string topicName = Encoding.ASCII.GetString(topicNameBytes, 0, topicLength);

                byte[] full_message_size_bytes = new byte[4];
                networkStream.Read(full_message_size_bytes, 0, full_message_size_bytes.Length);
                offset += 4;
                int full_message_size = BitConverter.ToInt32(full_message_size_bytes, 0);

                byte[] readBuffer = new byte[full_message_size];
                int numberOfBytesRead = 0;

                while (networkStream.DataAvailable && numberOfBytesRead < full_message_size)
                {
                    int bytesRead = networkStream.Read(readBuffer, 0, readBuffer.Length);
                    offset += bytesRead;
                    numberOfBytesRead += bytesRead;
                }

                SubscriberCallback subs;
                if (subscribers.TryGetValue(topicName, out subs))
                {
                    Message msg = (Message)subs.messageConstructor.Invoke(new object[0]);
                    msg.Deserialize(readBuffer, 0);
                    if (hudPanel != null) hudPanel.SetLastMessageReceived(topicName, msg);
                    foreach (Func<Message, Message> callback in subs.callbacks)
                    {
                        Message response = callback(msg);
                        if(response != null)
                        {
                            // if the callback has a response, it's implementing a service
                            WriteDataStaggered(networkStream, topicName, response);
                        }
                    }
=======
                Message response = callback(msg);
                if(response != null)
                {
                    // if the callback has a response, it's implementing a service
                    WriteDataStaggered(networkStream, topicName, response);
>>>>>>> e5e64666
                }
            }
            catch(Exception e)
            {
                Debug.LogError("Subscriber callback problem: "+e);
            }
        }
    }

    byte[] ReadMessageContents(NetworkStream networkStream, out string topicName)
    {
        // Get first bytes to determine length of topic name
        byte[] rawTopicBytes = new byte[4];
        networkStream.Read(rawTopicBytes, 0, rawTopicBytes.Length);
        int topicLength = BitConverter.ToInt32(rawTopicBytes, 0);

        // Read and convert topic name
        byte[] topicNameBytes = new byte[topicLength];
        networkStream.Read(topicNameBytes, 0, topicNameBytes.Length);
        topicName = Encoding.ASCII.GetString(topicNameBytes, 0, topicLength);

        byte[] full_message_size_bytes = new byte[4];
        networkStream.Read(full_message_size_bytes, 0, full_message_size_bytes.Length);
        int full_message_size = BitConverter.ToInt32(full_message_size_bytes, 0);

        byte[] readBuffer = new byte[full_message_size];
        int bytesRemaining = full_message_size;
        int totalBytesRead = 0;

        while (networkStream.DataAvailable && bytesRemaining > 0)
        {
            int bytesRead = networkStream.Read(readBuffer, totalBytesRead, bytesRemaining);
            totalBytesRead += bytesRead;
            bytesRemaining -= bytesRead;
        }

        return readBuffer;
    }

    /// <summary>
    /// 	Handles multiple connections and locks.
    /// </summary>
    /// <param name="tcpClient"></param> TcpClient to read byte stream from.
    private async Task StartHandleConnectionAsync(TcpClient tcpClient)
    {
        var connectionTask = HandleConnectionAsync(tcpClient);

        lock (_lock)
            activeConnectionTasks.Add(connectionTask);

        try
        {
            await connectionTask;
            // we may be on another thread after "await"
        }
        catch (Exception ex)
        {
            Debug.LogError(ex.ToString());
        }
        finally
        {
            lock (_lock)
                activeConnectionTasks.Remove(connectionTask);
        }
    }

    TcpListener tcpListener;

    protected async void StartMessageServer(string ip, int port)
    {
        if (alreadyStartedServer)
            return;

        alreadyStartedServer = true;
        while (true)
        {
            try
            {
                if (!Application.isPlaying)
                    break;
                tcpListener = new TcpListener(IPAddress.Parse(ip), port);
                tcpListener.Start();

                Debug.Log("ROS-Unity server listening on " + ip + ":" + port);

                while (true)   //we wait for a connection
                {
                    var tcpClient = await tcpListener.AcceptTcpClientAsync();

                    var task = StartHandleConnectionAsync(tcpClient);
                    // if already faulted, re-throw any error on the calling context
                    if (task.IsFaulted)
                        await task;

                    // try to get through the message queue before doing another await
                    // but if messages are arriving faster than we can process them, don't freeze up
                    float abortAtRealtime = Time.realtimeSinceStartup + 0.1f;
                    while (tcpListener.Pending() && Time.realtimeSinceStartup < abortAtRealtime)
                    {
                        tcpClient = tcpListener.AcceptTcpClient();
                        task = StartHandleConnectionAsync(tcpClient);
                        if (task.IsFaulted)
                            await task;
                    }
                }
            }
            catch (ObjectDisposedException e)
            {
                if (!Application.isPlaying)
                {
                    // This only happened because we're shutting down. Not a problem.
                }
                else
                {
                    Debug.LogError("Exception raised!! " + e);
                }
            }
            catch (Exception e)
            {
                Debug.LogError("Exception raised!! " + e);
            }

            // to avoid infinite loops, wait a frame before trying to restart the server
            await Task.Yield();
        }
    }

    private void OnApplicationQuit()
    {
        if (tcpListener != null)
            tcpListener.Stop();
        tcpListener = null;
    }


    /// <summary>
    ///    Given some input values, fill a byte array in the desired format to use with
    ///     https://github.com/Unity-Technologies/Robotics-Tutorials/tree/master/catkin_ws/src/tcp_endpoint
    ///
    /// 	All messages are expected to come in the format of:
    /// 		first four bytes: int32 of the length of following string value
    /// 		next N bytes determined from previous four bytes: ROS topic name as a string
    /// 		next four bytes: int32 of the length of the remaining bytes for the ROS Message
    /// 		last N bytes determined from previous four bytes: ROS Message variables
    /// </summary>
    /// <param name="offset"></param> Index of where to start writing output data
    /// <param name="serviceName"></param> The name of the ROS service or topic that the message data is meant for
    /// <param name="fullMessageSizeBytes"></param> The full size of the already serialized message in bytes
    /// <param name="messageToSend"></param> The serialized ROS message to send to ROS network
    /// <returns></returns>
    public int GetPrefixBytes(int offset, byte[] serviceName, byte[] fullMessageSizeBytes, byte[] messagBuffer)
    {
        // Service Name bytes
        System.Buffer.BlockCopy(serviceName, 0, messagBuffer, 0, serviceName.Length);
        offset += serviceName.Length;

        // Full Message size bytes
        System.Buffer.BlockCopy(fullMessageSizeBytes, 0, messagBuffer, offset, fullMessageSizeBytes.Length);
        offset += fullMessageSizeBytes.Length;

        return offset;
    }

    /// <summary>
    ///    Serialize a ROS message in the expected format of
    ///     https://github.com/Unity-Technologies/Robotics-Tutorials/tree/master/catkin_ws/src/tcp_endpoint
    ///
    /// 	All messages are expected to come in the format of:
    /// 		first four bytes: int32 of the length of following string value
    /// 		next N bytes determined from previous four bytes: ROS topic name as a string
    /// 		next four bytes: int32 of the length of the remaining bytes for the ROS Message
    /// 		last N bytes determined from previous four bytes: ROS Message variables
    /// </summary>
    /// <param name="topicServiceName"></param> The ROS topic or service name that is receiving the messsage
    /// <param name="message"></param> The ROS message to send to a ROS publisher or service
    /// <returns> byte array with serialized ROS message in appropriate format</returns>
    public byte[] GetMessageBytes(string topicServiceName, Message message)
    {
        byte[] topicName = message.SerializeString(topicServiceName);
        byte[] bytesMsg = message.Serialize();
        byte[] fullMessageSizeBytes = BitConverter.GetBytes(bytesMsg.Length);

        byte[] messageBuffer = new byte[topicName.Length + fullMessageSizeBytes.Length + bytesMsg.Length];
        // Copy topic name and message size in bytes to message buffer
        int offset = GetPrefixBytes(0, topicName, fullMessageSizeBytes, messageBuffer);
        // ROS message bytes
        System.Buffer.BlockCopy(bytesMsg, 0, messageBuffer, offset, bytesMsg.Length);

        return messageBuffer;
    }

    struct SysCommand_Subscribe
    {
        public string topic;
        public string message_name;
    }

    struct SysCommand_Publish
    {
        public string topic;
        public string message_name;
    }

    void SendSysCommand(string command, object param)
    {
        Send(SYSCOMMAND_TOPIC_NAME, new RosUnitySysCommand(command, JsonUtility.ToJson(param)));
    }

    public async void Send(string rosTopicName, Message message)
    {
        TcpClient client = null;
        try
        {
            client = new TcpClient();
            await client.ConnectAsync(rosIPAddress, rosPort);

            NetworkStream networkStream = client.GetStream();
            networkStream.ReadTimeout = networkTimeout;

            WriteDataStaggered(networkStream, rosTopicName, message);
        }
        catch (NullReferenceException e)
        {
            Debug.LogError("TCPConnector.SendMessage Null Reference Exception: " + e);
        }
        catch (Exception e)
        {
            Debug.LogError("TCPConnector Exception: " + e);
        }
        finally
        {
            if (client != null && client.Connected)
            {
                try
                {
                    if (hudPanel != null) hudPanel.SetLastMessageSent(rosTopicName, message);
                    client.Close();
                }
                catch (Exception)
                {
                    //Ignored.
                }
            }
        }
    }

    /// <summary>
    ///    Serialize a ROS message in the expected format of
    ///     https://github.com/Unity-Technologies/Robotics-Tutorials/tree/master/catkin_ws/src/tcp_endpoint
    ///
    /// 	All messages are expected to come in the format of:
    /// 		first four bytes: int32 of the length of following string value
    /// 		next N bytes determined from previous four bytes: ROS topic name as a string
    /// 		next four bytes: int32 of the length of the remaining bytes for the ROS Message
    /// 		last N bytes determined from previous four bytes: ROS Message variables
    /// </summary>
    /// <param name="networkStream"></param> The network stream that is transmitting the messsage
    /// <param name="rosTopicName"></param> The ROS topic or service name that is receiving the messsage
    /// <param name="message"></param> The ROS message to send to a ROS publisher or service
    private void WriteDataStaggered(NetworkStream networkStream, string rosTopicName, Message message)
    {
        byte[] topicName = message.SerializeString(rosTopicName);
        List<byte[]> segments = message.SerializationStatements();
        int messageLength = segments.Select(s => s.Length).Sum();
        byte[] fullMessageSizeBytes = BitConverter.GetBytes(messageLength);

        networkStream.Write(topicName, 0, topicName.Length);
        networkStream.Write(fullMessageSizeBytes, 0, fullMessageSizeBytes.Length);
        foreach (byte[] segmentData in segments)
        {
            networkStream.Write(segmentData, 0, segmentData.Length);
        }
    }
}<|MERGE_RESOLUTION|>--- conflicted
+++ resolved
@@ -256,63 +256,19 @@
 
         Message msg = (Message)subs.messageConstructor.Invoke(new object[0]);
         msg.Deserialize(content, 0);
+        
+        if (hudPanel != null)
+            hudPanel.SetLastMessageReceived(topicName, msg);
 
         foreach (Func<Message, Message> callback in subs.callbacks)
         {
             try
             {
-<<<<<<< HEAD
-                int offset = 0;
-
-                // Get first bytes to determine length of topic name
-                byte[] rawTopicBytes = new byte[4];
-                networkStream.Read(rawTopicBytes, 0, rawTopicBytes.Length);
-                offset += 4;
-                int topicLength = BitConverter.ToInt32(rawTopicBytes, 0);
-
-                // Read and convert topic name
-                byte[] topicNameBytes = new byte[topicLength];
-                networkStream.Read(topicNameBytes, 0, topicNameBytes.Length);
-                offset += topicNameBytes.Length;
-                string topicName = Encoding.ASCII.GetString(topicNameBytes, 0, topicLength);
-
-                byte[] full_message_size_bytes = new byte[4];
-                networkStream.Read(full_message_size_bytes, 0, full_message_size_bytes.Length);
-                offset += 4;
-                int full_message_size = BitConverter.ToInt32(full_message_size_bytes, 0);
-
-                byte[] readBuffer = new byte[full_message_size];
-                int numberOfBytesRead = 0;
-
-                while (networkStream.DataAvailable && numberOfBytesRead < full_message_size)
-                {
-                    int bytesRead = networkStream.Read(readBuffer, 0, readBuffer.Length);
-                    offset += bytesRead;
-                    numberOfBytesRead += bytesRead;
-                }
-
-                SubscriberCallback subs;
-                if (subscribers.TryGetValue(topicName, out subs))
-                {
-                    Message msg = (Message)subs.messageConstructor.Invoke(new object[0]);
-                    msg.Deserialize(readBuffer, 0);
-                    if (hudPanel != null) hudPanel.SetLastMessageReceived(topicName, msg);
-                    foreach (Func<Message, Message> callback in subs.callbacks)
-                    {
-                        Message response = callback(msg);
-                        if(response != null)
-                        {
-                            // if the callback has a response, it's implementing a service
-                            WriteDataStaggered(networkStream, topicName, response);
-                        }
-                    }
-=======
                 Message response = callback(msg);
                 if(response != null)
                 {
                     // if the callback has a response, it's implementing a service
                     WriteDataStaggered(networkStream, topicName, response);
->>>>>>> e5e64666
                 }
             }
             catch(Exception e)
