--- conflicted
+++ resolved
@@ -73,7 +73,6 @@
     Dictionary<string, SubscriberCallback> subscribers = new Dictionary<string, SubscriberCallback>();
     HashSet<string> publishers = new HashSet<string>();
 
-<<<<<<< HEAD
     /// <summary>
     /// Request a callback whenever ROSConnection receives a message on the given topic
     /// </summary>
@@ -85,8 +84,6 @@
     /// <param name="topic">The ROS topic name</param>
     /// <param name="callback">Your callback function</param>
     public void Subscribe<T>(string topic, Action<T> callback) where T : Message, new()
-=======
-    public void Subscribe<T>(string topic, Action<T> callback) where T : Message, new()
     {
         SubscriberCallback subCallbacks;
         if (!subscribers.TryGetValue(topic, out subCallbacks))
@@ -190,7 +187,6 @@
     }
 
     public void RegisterPublisher(string topic, string rosMessageName)
->>>>>>> 457dad63
     {
         SendSysCommand(SYSCOMMAND_PUBLISH, new SysCommand_Publish { topic = topic, message_name = rosMessageName });
     }
@@ -451,13 +447,9 @@
         }
     }
 
-<<<<<<< HEAD
-    private async void StartMessageServer(string ip, int port)
-=======
     TcpListener tcpListener;
 
     protected async void StartMessageServer(string ip, int port)
->>>>>>> 457dad63
     {
         if (tcpListener != null)
             return;
@@ -516,10 +508,6 @@
             tcpListener.Stop();
         tcpListener = null;
     }
-<<<<<<< HEAD
-=======
-
->>>>>>> 457dad63
 
     /// <summary>
     ///    Given some input values, fill a byte array in the desired format to use with
@@ -549,9 +537,6 @@
         return offset;
     }
 
-<<<<<<< HEAD
-    private byte[] GetMessageBytes(string topicServiceName, Message message)
-=======
     /// <summary>
     ///    Serialize a ROS message in the expected format of
     ///     https://github.com/Unity-Technologies/Robotics-Tutorials/tree/master/catkin_ws/src/tcp_endpoint
@@ -566,7 +551,6 @@
     /// <param name="message"></param> The ROS message to send to a ROS publisher or service
     /// <returns> byte array with serialized ROS message in appropriate format</returns>
     public byte[] GetMessageBytes(string topicServiceName, Message message)
->>>>>>> 457dad63
     {
         byte[] topicName = message.SerializeString(topicServiceName);
         byte[] bytesMsg = message.Serialize();
@@ -598,7 +582,6 @@
         Send(SYSCOMMAND_TOPIC_NAME, new RosUnitySysCommand(command, JsonUtility.ToJson(param)));
     }
 
-<<<<<<< HEAD
 	/// <summary>
 	/// Send a message to the ROS node to be published
 	/// </summary>
@@ -608,8 +591,6 @@
     /// This will cause an error if the topic has not been registered in advance with the ROS node.
     /// This can be done at compile time by adding a publisher to the dictionary in your server_endpoint, or at runtime by calling the RegisterPublisher method on your ROSConnection.
     /// </remarks>
-=======
->>>>>>> 457dad63
     public async void Send(string rosTopicName, Message message)
     {
         TcpClient client = null;
@@ -631,8 +612,6 @@
         {
             Debug.LogError("TCPConnector Exception: " + e);
         }
-<<<<<<< HEAD
-=======
         finally
         {
             if (client != null && client.Connected)
@@ -675,6 +654,5 @@
         {
             networkStream.Write(segmentData, 0, segmentData.Length);
         }
->>>>>>> 457dad63
     }
 }